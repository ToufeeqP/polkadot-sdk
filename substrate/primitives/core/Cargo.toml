--- conflicted
+++ resolved
@@ -24,19 +24,11 @@
 hash256-std-hasher = { version = "0.15.2", default-features = false }
 bs58 = { version = "0.5.0", default-features = false, optional = true }
 rand = { version = "0.8.5", features = ["small_rng"],  optional = true }
-<<<<<<< HEAD
 substrate-bip39 = "0.4.5"
 bip39 = { git = "https://github.com/michalkucharczyk/rust-bip39", branch="mku-unicode-normalization-in-no-std", version = "2.0.0", default-features = false, features = [ "alloc" ] }
 regex = { version = "1.6.0",default-features = false, features = ["unicode-perl"] }
 zeroize = { version = "1.4.3", default-features = false }
 secrecy = { version = "0.8.0", default-features = false, features = ["alloc"] }
-lazy_static = { version = "1.4.0", default-features = false, features = [ "spin_no_std" ] }
-=======
-substrate-bip39 = { version = "0.4.4", optional = true }
-bip39 = { version = "2.0.0", default-features = false }
-zeroize = { version = "1.4.3", default-features = false }
-secrecy = { version = "0.8.0", default-features = false }
->>>>>>> ede4a362
 parking_lot = { version = "0.12.1", optional = true }
 ss58-registry = { version = "1.34.0", default-features = false }
 sp-std = { path = "../std", default-features = false}
@@ -58,13 +50,8 @@
 libsecp256k1 = { version = "0.7", default-features = false, features = ["static-context"], optional = true }
 schnorrkel = { version = "0.9.1", features = ["preaudit_deprecated", "u64_backend"], default-features = false }
 merlin = { version = "2.0", default-features = false }
-<<<<<<< HEAD
-secp256k1 = { version = "0.24.0", default-features = false, features = ["recovery", "alloc"] }
+secp256k1 = { version = "0.28.0", default-features = false, features = ["recovery", "alloc"] }
 sp-core-hashing = { path = "hashing", default-features = false }
-=======
-secp256k1 = { version = "0.28.0", default-features = false, features = ["recovery", "alloc"], optional = true }
-sp-core-hashing = { path = "hashing", default-features = false, optional = true }
->>>>>>> ede4a362
 sp-runtime-interface = { path = "../runtime-interface", default-features = false}
 
 # bls crypto
@@ -89,12 +76,7 @@
 [features]
 default = [ "std" ]
 std = [
-<<<<<<< HEAD
-	"bandersnatch_vrfs/getrandom",
-=======
-	"array-bytes",
 	"bandersnatch_vrfs?/std",
->>>>>>> ede4a362
 	"bip39/rand",
 	"bip39/std",
 	"blake2/std",
