// This file is part of Substrate.

// Copyright (C) Parity Technologies (UK) Ltd.
// SPDX-License-Identifier: Apache-2.0

// Licensed under the Apache License, Version 2.0 (the "License");
// you may not use this file except in compliance with the License.
// You may obtain a copy of the License at
//
// 	http://www.apache.org/licenses/LICENSE-2.0
//
// Unless required by applicable law or agreed to in writing, software
// distributed under the License is distributed on an "AS IS" BASIS,
// WITHOUT WARRANTIES OR CONDITIONS OF ANY KIND, either express or implied.
// See the License for the specific language governing permissions and
// limitations under the License.

//! Shareable Substrate types.

#![warn(missing_docs)]
#![cfg_attr(not(feature = "std"), no_std)]

/// Initialize a key-value collection from array.
///
/// Creates a vector of given pairs and calls `collect` on the iterator from it.
/// Can be used to create a `HashMap`.
#[macro_export]
macro_rules! map {
	($( $name:expr => $value:expr ),* $(,)? ) => (
		vec![ $( ( $name, $value ) ),* ].into_iter().collect()
	);
}

#[doc(hidden)]
pub use codec::{Decode, Encode, MaxEncodedLen};
use scale_info::TypeInfo;
#[cfg(feature = "serde")]
pub use serde;
#[cfg(feature = "serde")]
use serde::{Deserialize, Serialize};
use sp_runtime_interface::pass_by::{PassByEnum, PassByInner};
use sp_std::{ops::Deref, prelude::*};

pub use sp_debug_derive::RuntimeDebug;

#[cfg(feature = "serde")]
pub use impl_serde::serialize as bytes;

<<<<<<< HEAD
pub mod hashing;
=======
#[cfg(feature = "full_crypto")]
#[deprecated(
	since = "27.0.0",
	note = "`sp-crypto-hashing` re-exports will be removed after June 2024. Use `sp-crypto-hashing` instead."
)]
pub use sp_crypto_hashing::{self as hashing, *};
>>>>>>> 6ea472ad

pub mod const_hex2array;
pub mod crypto;
pub mod hexdisplay;
pub use paste;

mod address_uri;
#[cfg(feature = "bandersnatch-experimental")]
pub mod bandersnatch;
#[cfg(feature = "bls-experimental")]
pub mod bls;
pub mod defer;
pub mod ecdsa;
pub mod ed25519;
pub mod hash;
#[cfg(feature = "std")]
mod hasher;
pub mod offchain;
pub mod paired_crypto;
pub mod sr25519;
pub mod testing;
#[cfg(feature = "std")]
pub mod traits;
pub mod uint;

#[cfg(feature = "bls-experimental")]
pub use bls::{bls377, bls381};
#[cfg(feature = "bls-experimental")]
pub use paired_crypto::ecdsa_bls377;

pub use self::{
	hash::{convert_hash, H160, H256, H512},
	uint::{U256, U512},
};
pub use crypto::{ByteArray, DeriveJunction, Pair, Public};

#[cfg(feature = "std")]
pub use self::hasher::blake2::Blake2Hasher;
#[cfg(feature = "std")]
pub use self::hasher::keccak::KeccakHasher;
pub use hash_db::Hasher;

pub use bounded_collections as bounded;
#[cfg(feature = "std")]
pub use bounded_collections::{bounded_btree_map, bounded_vec};
pub use bounded_collections::{
	parameter_types, ConstBool, ConstI128, ConstI16, ConstI32, ConstI64, ConstI8, ConstU128,
	ConstU16, ConstU32, ConstU64, ConstU8, Get, GetDefault, TryCollect, TypedGet,
};
pub use sp_storage as storage;

#[doc(hidden)]
pub use sp_std;

/// Hex-serialized shim for `Vec<u8>`.
#[derive(PartialEq, Eq, Clone, RuntimeDebug)]
#[cfg_attr(feature = "serde", derive(Serialize, Deserialize, Hash, PartialOrd, Ord))]
pub struct Bytes(#[cfg_attr(feature = "serde", serde(with = "bytes"))] pub Vec<u8>);

impl From<Vec<u8>> for Bytes {
	fn from(s: Vec<u8>) -> Self {
		Bytes(s)
	}
}

impl From<OpaqueMetadata> for Bytes {
	fn from(s: OpaqueMetadata) -> Self {
		Bytes(s.0)
	}
}

impl Deref for Bytes {
	type Target = [u8];
	fn deref(&self) -> &[u8] {
		&self.0[..]
	}
}

impl codec::WrapperTypeEncode for Bytes {}

impl codec::WrapperTypeDecode for Bytes {
	type Wrapped = Vec<u8>;
}

#[cfg(feature = "std")]
impl sp_std::str::FromStr for Bytes {
	type Err = bytes::FromHexError;

	fn from_str(s: &str) -> Result<Self, Self::Err> {
		bytes::from_hex(s).map(Bytes)
	}
}

/// Stores the encoded `RuntimeMetadata` for the native side as opaque type.
#[derive(Encode, Decode, PartialEq, TypeInfo)]
pub struct OpaqueMetadata(Vec<u8>);

impl OpaqueMetadata {
	/// Creates a new instance with the given metadata blob.
	pub fn new(metadata: Vec<u8>) -> Self {
		OpaqueMetadata(metadata)
	}
}

impl sp_std::ops::Deref for OpaqueMetadata {
	type Target = Vec<u8>;

	fn deref(&self) -> &Self::Target {
		&self.0
	}
}

/// Simple blob to hold a `PeerId` without committing to its format.
#[derive(
	Default,
	Clone,
	Eq,
	PartialEq,
	Ord,
	PartialOrd,
	Encode,
	Decode,
	RuntimeDebug,
	PassByInner,
	TypeInfo,
)]
#[cfg_attr(feature = "serde", derive(Serialize, Deserialize))]
pub struct OpaquePeerId(pub Vec<u8>);

impl OpaquePeerId {
	/// Create new `OpaquePeerId`
	pub fn new(vec: Vec<u8>) -> Self {
		OpaquePeerId(vec)
	}
}

/// Provide a simple 4 byte identifier for a type.
pub trait TypeId {
	/// Simple 4 byte identifier.
	const TYPE_ID: [u8; 4];
}

/// A log level matching the one from `log` crate.
///
/// Used internally by `sp_io::logging::log` method.
#[derive(Encode, Decode, PassByEnum, Copy, Clone)]
pub enum LogLevel {
	/// `Error` log level.
	Error = 1_isize,
	/// `Warn` log level.
	Warn = 2_isize,
	/// `Info` log level.
	Info = 3_isize,
	/// `Debug` log level.
	Debug = 4_isize,
	/// `Trace` log level.
	Trace = 5_isize,
}

impl From<u32> for LogLevel {
	fn from(val: u32) -> Self {
		match val {
			x if x == LogLevel::Warn as u32 => LogLevel::Warn,
			x if x == LogLevel::Info as u32 => LogLevel::Info,
			x if x == LogLevel::Debug as u32 => LogLevel::Debug,
			x if x == LogLevel::Trace as u32 => LogLevel::Trace,
			_ => LogLevel::Error,
		}
	}
}

impl From<log::Level> for LogLevel {
	fn from(l: log::Level) -> Self {
		use log::Level::*;
		match l {
			Error => Self::Error,
			Warn => Self::Warn,
			Info => Self::Info,
			Debug => Self::Debug,
			Trace => Self::Trace,
		}
	}
}

impl From<LogLevel> for log::Level {
	fn from(l: LogLevel) -> Self {
		use self::LogLevel::*;
		match l {
			Error => Self::Error,
			Warn => Self::Warn,
			Info => Self::Info,
			Debug => Self::Debug,
			Trace => Self::Trace,
		}
	}
}

/// Log level filter that expresses which log levels should be filtered.
///
/// This enum matches the [`log::LevelFilter`] enum.
#[derive(Encode, Decode, PassByEnum, Copy, Clone)]
pub enum LogLevelFilter {
	/// `Off` log level filter.
	Off = 0_isize,
	/// `Error` log level filter.
	Error = 1_isize,
	/// `Warn` log level filter.
	Warn = 2_isize,
	/// `Info` log level filter.
	Info = 3_isize,
	/// `Debug` log level filter.
	Debug = 4_isize,
	/// `Trace` log level filter.
	Trace = 5_isize,
}

impl From<LogLevelFilter> for log::LevelFilter {
	fn from(l: LogLevelFilter) -> Self {
		use self::LogLevelFilter::*;
		match l {
			Off => Self::Off,
			Error => Self::Error,
			Warn => Self::Warn,
			Info => Self::Info,
			Debug => Self::Debug,
			Trace => Self::Trace,
		}
	}
}

impl From<log::LevelFilter> for LogLevelFilter {
	fn from(l: log::LevelFilter) -> Self {
		use log::LevelFilter::*;
		match l {
			Off => Self::Off,
			Error => Self::Error,
			Warn => Self::Warn,
			Info => Self::Info,
			Debug => Self::Debug,
			Trace => Self::Trace,
		}
	}
}

/// Encodes the given value into a buffer and returns the pointer and the length as a single `u64`.
///
/// When Substrate calls into Wasm it expects a fixed signature for functions exported
/// from the Wasm blob. The return value of this signature is always a `u64`.
/// This `u64` stores the pointer to the encoded return value and the length of this encoded value.
/// The low `32bits` are reserved for the pointer, followed by `32bit` for the length.
#[cfg(not(feature = "std"))]
pub fn to_substrate_wasm_fn_return_value(value: &impl Encode) -> u64 {
	let encoded = value.encode();

	let ptr = encoded.as_ptr() as u64;
	let length = encoded.len() as u64;
	let res = ptr | (length << 32);

	// Leak the output vector to avoid it being freed.
	// This is fine in a WASM context since the heap
	// will be discarded after the call.
	sp_std::mem::forget(encoded);

	res
}

/// The void type - it cannot exist.
// Oh rust, you crack me up...
#[derive(Clone, Decode, Encode, Eq, PartialEq, RuntimeDebug, TypeInfo, MaxEncodedLen)]
pub enum Void {}

/// Macro for creating `Maybe*` marker traits.
///
/// Such a maybe-marker trait requires the given bound when `feature = std` and doesn't require
/// the bound on `no_std`. This is useful for situations where you require that a type implements
/// a certain trait with `feature = std`, but not on `no_std`.
///
/// # Example
///
/// ```
/// sp_core::impl_maybe_marker! {
///     /// A marker for a type that implements `Debug` when `feature = std`.
///     trait MaybeDebug: std::fmt::Debug;
///     /// A marker for a type that implements `Debug + Display` when `feature = std`.
///     trait MaybeDebugDisplay: std::fmt::Debug, std::fmt::Display;
/// }
/// ```
#[macro_export]
macro_rules! impl_maybe_marker {
	(
		$(
			$(#[$doc:meta] )+
			trait $trait_name:ident: $( $trait_bound:path ),+;
		)+
	) => {
		$(
			$(#[$doc])+
			#[cfg(feature = "std")]
			pub trait $trait_name: $( $trait_bound + )+ {}
			#[cfg(feature = "std")]
			impl<T: $( $trait_bound + )+> $trait_name for T {}

			$(#[$doc])+
			#[cfg(not(feature = "std"))]
			pub trait $trait_name {}
			#[cfg(not(feature = "std"))]
			impl<T> $trait_name for T {}
		)+
	}
}

/// Macro for creating `Maybe*` marker traits.
///
/// Such a maybe-marker trait requires the given bound when either `feature = std` or `feature =
/// serde` is activated.
///
/// # Example
///
/// ```
/// sp_core::impl_maybe_marker_std_or_serde! {
///     /// A marker for a type that implements `Debug` when `feature = serde` or `feature = std`.
///     trait MaybeDebug: std::fmt::Debug;
///     /// A marker for a type that implements `Debug + Display` when `feature = serde` or `feature = std`.
///     trait MaybeDebugDisplay: std::fmt::Debug, std::fmt::Display;
/// }
/// ```
#[macro_export]
macro_rules! impl_maybe_marker_std_or_serde {
	(
		$(
			$(#[$doc:meta] )+
			trait $trait_name:ident: $( $trait_bound:path ),+;
		)+
	) => {
		$(
			$(#[$doc])+
			#[cfg(any(feature = "serde", feature = "std"))]
			pub trait $trait_name: $( $trait_bound + )+ {}
			#[cfg(any(feature = "serde", feature = "std"))]
			impl<T: $( $trait_bound + )+> $trait_name for T {}

			$(#[$doc])+
			#[cfg(not(any(feature = "serde", feature = "std")))]
			pub trait $trait_name {}
			#[cfg(not(any(feature = "serde", feature = "std")))]
			impl<T> $trait_name for T {}
		)+
	}
}

/// The maximum number of bytes that can be allocated at one time.
// The maximum possible allocation size was chosen rather arbitrary, 32 MiB should be enough for
// everybody.
pub const MAX_POSSIBLE_ALLOCATION: u32 = 33554432; // 2^25 bytes, 32 MiB

/// Generates a macro for checking if a certain feature is enabled.
///
/// These feature checking macros can be used to conditionally enable/disable code in a dependent
/// crate based on a feature in the crate where the macro is called.
///
/// # Example
///```
/// sp_core::generate_feature_enabled_macro!(check_std_is_enabled, feature = "std", $);
/// sp_core::generate_feature_enabled_macro!(check_std_or_serde_is_enabled, any(feature = "std", feature = "serde"), $);
///
/// // All the code passed to the macro will then conditionally compiled based on the features
/// // activated for the crate where the macro was generated.
/// check_std_is_enabled! {
///     struct StdEnabled;
/// }
///```
#[macro_export]
// We need to skip formatting this macro because of this bug:
// https://github.com/rust-lang/rustfmt/issues/5283
#[rustfmt::skip]
macro_rules! generate_feature_enabled_macro {
	( $macro_name:ident, $feature_name:meta, $d:tt ) => {
		$crate::paste::paste!{
			/// Enable/disable the given code depending on
			#[doc = concat!("`", stringify!($feature_name), "`")]
			/// being enabled for the crate or not.
			///
			/// # Example
			///
			/// ```nocompile
			/// // Will add the code depending on the feature being enabled or not.
			#[doc = concat!(stringify!($macro_name), "!( println!(\"Hello\") )")]
			/// ```
			#[cfg($feature_name)]
			#[macro_export]
			macro_rules! [<_ $macro_name>] {
				( $d ( $d input:tt )* ) => {
					$d ( $d input )*
				}
			}

			/// Enable/disable the given code depending on
			#[doc = concat!("`", stringify!($feature_name), "`")]
			/// being enabled for the crate or not.
			///
			/// # Example
			///
			/// ```nocompile
			/// // Will add the code depending on the feature being enabled or not.
			#[doc = concat!(stringify!($macro_name), "!( println!(\"Hello\") )")]
			/// ```
			#[cfg(not($feature_name))]
			#[macro_export]
			macro_rules! [<_ $macro_name>] {
				( $d ( $d input:tt )* ) => {};
			}

			// Work around for: <https://github.com/rust-lang/rust/pull/52234>
			#[doc(hidden)]
			pub use [<_ $macro_name>] as $macro_name;
		}
	};
}

#[cfg(test)]
mod tests {
	use super::*;

	#[test]
	#[should_panic]
	fn generate_feature_enabled_macro_panics() {
		generate_feature_enabled_macro!(if_test, test, $);
		if_test!(panic!("This should panic"));
	}

	#[test]
	fn generate_feature_enabled_macro_works() {
		generate_feature_enabled_macro!(if_not_test, not(test), $);
		if_not_test!(panic!("This should not panic"));
	}
}<|MERGE_RESOLUTION|>--- conflicted
+++ resolved
@@ -46,16 +46,11 @@
 #[cfg(feature = "serde")]
 pub use impl_serde::serialize as bytes;
 
-<<<<<<< HEAD
-pub mod hashing;
-=======
-#[cfg(feature = "full_crypto")]
 #[deprecated(
 	since = "27.0.0",
 	note = "`sp-crypto-hashing` re-exports will be removed after June 2024. Use `sp-crypto-hashing` instead."
 )]
 pub use sp_crypto_hashing::{self as hashing, *};
->>>>>>> 6ea472ad
 
 pub mod const_hex2array;
 pub mod crypto;
