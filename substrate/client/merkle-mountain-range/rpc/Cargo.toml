--- conflicted
+++ resolved
@@ -16,13 +16,8 @@
 
 [dependencies]
 codec = { package = "parity-scale-codec", version = "3.6.1" }
-<<<<<<< HEAD
-jsonrpsee = { version = "0.21", features = ["client-core", "server", "macros"] }
-serde = { version = "1.0.193", features = ["derive"] }
-=======
-jsonrpsee = { version = "0.20.3", features = ["client-core", "macros", "server"] }
+jsonrpsee = { version = "0.21", features = ["client-core", "macros", "server"] }
 serde = { version = "1.0.195", features = ["derive"] }
->>>>>>> a817d310
 sp-api = { path = "../../../primitives/api" }
 sp-blockchain = { path = "../../../primitives/blockchain" }
 sp-core = { path = "../../../primitives/core" }
