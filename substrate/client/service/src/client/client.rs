--- conflicted
+++ resolved
@@ -24,10 +24,6 @@
 use parking_lot::{Mutex, RwLock};
 use prometheus_endpoint::Registry;
 use rand::Rng;
-<<<<<<< HEAD
-use sc_block_builder::{BlockBuilderApi, RecordProof};
-=======
->>>>>>> e195bfb6
 use sc_chain_spec::{resolve_state_version_from_wasm, BuildGenesisBlock};
 use sc_client_api::{
 	backend::{
@@ -1389,11 +1385,7 @@
 	}
 }
 
-<<<<<<< HEAD
 impl<B, E, Block> ExecutorProvider<Block> for Client<B, E, Block>
-=======
-impl<B, E, Block, RA> ExecutorProvider<Block> for Client<B, E, Block, RA>
->>>>>>> e195bfb6
 where
 	B: backend::Backend<Block>,
 	E: CallExecutor<Block>,
