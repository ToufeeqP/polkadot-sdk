// This file is part of Substrate.

// Copyright (C) Parity Technologies (UK) Ltd.
// SPDX-License-Identifier: Apache-2.0

// Licensed under the Apache License, Version 2.0 (the "License");
// you may not use this file except in compliance with the License.
// You may obtain a copy of the License at
//
// 	http://www.apache.org/licenses/LICENSE-2.0
//
// Unless required by applicable law or agreed to in writing, software
// distributed under the License is distributed on an "AS IS" BASIS,
// WITHOUT WARRANTIES OR CONDITIONS OF ANY KIND, either express or implied.
// See the License for the specific language governing permissions and
// limitations under the License.

//! # Staking Pallet
//!
//! The Staking pallet is used to manage funds at stake by network maintainers.
//!
//! - [`Config`]
//! - [`Call`]
//! - [`Pallet`]
//!
//! ## Overview
//!
//! The Staking pallet is the means by which a set of network maintainers (known as _authorities_ in
//! some contexts and _validators_ in others) are chosen based upon those who voluntarily place
//! funds under deposit. Under deposit, those funds are rewarded under normal operation but are held
//! at pain of _slash_ (expropriation) should the staked maintainer be found not to be discharging
//! its duties properly.
//!
//! ### Terminology
//! <!-- Original author of paragraph: @gavofyork -->
//!
//! - Staking: The process of locking up funds for some time, placing them at risk of slashing
//!   (loss) in order to become a rewarded maintainer of the network.
//! - Validating: The process of running a node to actively maintain the network, either by
//!   producing blocks or guaranteeing finality of the chain.
//! - Nominating: The process of placing staked funds behind one or more validators in order to
//!   share in any reward, and punishment, they take.
//! - Stash account: The account holding an owner's funds used for staking.
//! - Controller account (being deprecated): The account that controls an owner's funds for staking.
//! - Era: A (whole) number of sessions, which is the period that the validator set (and each
//!   validator's active nominator set) is recalculated and where rewards are paid out.
//! - Slash: The punishment of a staker by reducing its funds.
//!
//! ### Goals
//! <!-- Original author of paragraph: @gavofyork -->
//!
//! The staking system in Substrate NPoS is designed to make the following possible:
//!
//! - Stake funds that are controlled by a cold wallet.
//! - Withdraw some, or deposit more, funds without interrupting the role of an entity.
//! - Switch between roles (nominator, validator, idle) with minimal overhead.
//!
//! ### Scenarios
//!
//! #### Staking
//!
//! Almost any interaction with the Staking pallet requires a process of _**bonding**_ (also known
//! as being a _staker_). To become *bonded*, a fund-holding register known as the _stash account_,
//! which holds some or all of the funds that become frozen in place as part of the staking process.
//! The controller account, which this pallet now assigns the stash account to, issues instructions
//! on how funds shall be used.
//!
//! An account can become a bonded stash account using the [`bond`](Call::bond) call.
//!
//! In the event stash accounts registered a unique controller account before the controller account
//! deprecation, they can update their associated controller back to the stash account using the
//! [`set_controller`](Call::set_controller) call.
//!
//! There are three possible roles that any staked account pair can be in: `Validator`, `Nominator`
//! and `Idle` (defined in [`StakerStatus`]). There are three corresponding instructions to change
//! between roles, namely: [`validate`](Call::validate), [`nominate`](Call::nominate), and
//! [`chill`](Call::chill).
//!
//! #### Validating
//!
//! A **validator** takes the role of either validating blocks or ensuring their finality,
//! maintaining the veracity of the network. A validator should avoid both any sort of malicious
//! misbehavior and going offline. Bonded accounts that state interest in being a validator do NOT
//! get immediately chosen as a validator. Instead, they are declared as a _candidate_ and they
//! _might_ get elected at the _next era_ as a validator. The result of the election is determined
//! by nominators and their votes.
//!
//! An account can become a validator candidate via the [`validate`](Call::validate) call.
//!
//! #### Nomination
//!
//! A **nominator** does not take any _direct_ role in maintaining the network, instead, it votes on
//! a set of validators to be elected. Once interest in nomination is stated by an account, it takes
//! effect at the next election round. The funds in the nominator's stash account indicate the
//! _weight_ of its vote. Both the rewards and any punishment that a validator earns are shared
//! between the validator and its nominators. This rule incentivizes the nominators to NOT vote for
//! the misbehaving/offline validators as much as possible, simply because the nominators will also
//! lose funds if they vote poorly.
//!
//! An account can become a nominator via the [`nominate`](Call::nominate) call.
//!
//! #### Voting
//!
//! Staking is closely related to elections; actual validators are chosen from among all potential
//! validators via election by the potential validators and nominators. To reduce use of the phrase
//! "potential validators and nominators", we often use the term **voters**, who are simply the
//! union of potential validators and nominators.
//!
//! #### Rewards and Slash
//!
//! The **reward and slashing** procedure is the core of the Staking pallet, attempting to _embrace
//! valid behavior_ while _punishing any misbehavior or lack of availability_.
//!
//! Rewards must be claimed for each era before it gets too old by
//! [`HistoryDepth`](`Config::HistoryDepth`) using the `payout_stakers` call. Any account can call
//! `payout_stakers`, which pays the reward to the validator as well as its nominators. Only
//! [`Config::MaxExposurePageSize`] nominator rewards can be claimed in a single call. When the
//! number of nominators exceeds [`Config::MaxExposurePageSize`], then the exposed nominators are
//! stored in multiple pages, with each page containing up to [`Config::MaxExposurePageSize`]
//! nominators. To pay out all nominators, `payout_stakers` must be called once for each available
//! page. Paging exists to limit the i/o cost to mutate storage for each nominator's account.
//!
//! Slashing can occur at any point in time, once misbehavior is reported. Once slashing is
//! determined, a value is deducted from the balance of the validator and all the nominators who
//! voted for this validator (values are deducted from the _stash_ account of the slashed entity).
//!
//! Slashing logic is further described in the documentation of the `slashing` pallet.
//!
//! Similar to slashing, rewards are also shared among a validator and its associated nominators.
//! Yet, the reward funds are not always transferred to the stash account and can be configured. See
//! [Reward Calculation](#reward-calculation) for more details.
//!
//! #### Chilling
//!
//! Finally, any of the roles above can choose to step back temporarily and just chill for a while.
//! This means that if they are a nominator, they will not be considered as voters anymore and if
//! they are validators, they will no longer be a candidate for the next election.
//!
//! An account can step back via the [`chill`](Call::chill) call.
//!
//! ### Session managing
//!
//! The pallet implement the trait `SessionManager`. Which is the only API to query new validator
//! set and allowing these validator set to be rewarded once their era is ended.
//!
//! ## Interface
//!
//! ### Dispatchable Functions
//!
//! The dispatchable functions of the Staking pallet enable the steps needed for entities to accept
//! and change their role, alongside some helper functions to get/set the metadata of the pallet.
//!
//! ### Public Functions
//!
//! The Staking pallet contains many public storage items and (im)mutable functions.
//!
//! ## Usage
//!
//! ### Example: Rewarding a validator by id.
//!
//! ```
//! use pallet_staking::{self as staking};
//!
//! #[frame_support::pallet(dev_mode)]
//! pub mod pallet {
//!   use super::*;
//!   use frame_support::pallet_prelude::*;
//!   use frame_system::pallet_prelude::*;
//!
//!   #[pallet::pallet]
//!   pub struct Pallet<T>(_);
//!
//!   #[pallet::config]
//!   pub trait Config: frame_system::Config + staking::Config {}
//!
//!   #[pallet::call]
//!   impl<T: Config> Pallet<T> {
//!         /// Reward a validator.
//!         #[pallet::weight(0)]
//!         pub fn reward_myself(origin: OriginFor<T>) -> DispatchResult {
//!             let reported = ensure_signed(origin)?;
//!             <staking::Pallet<T>>::reward_by_ids(vec![(reported, 10)]);
//!             Ok(())
//!         }
//!     }
//! }
//! # fn main() { }
//! ```
//!
//! ## Implementation Details
//!
//! ### Era payout
//!
//! The era payout is computed using yearly inflation curve defined at [`Config::EraPayout`] as
//! such:
//!
//! ```nocompile
//! staker_payout = yearly_inflation(npos_token_staked / total_tokens) * total_tokens / era_per_year
//! ```
//! This payout is used to reward stakers as defined in next section
//!
//! ```nocompile
//! remaining_payout = max_yearly_inflation * total_tokens / era_per_year - staker_payout
//! ```
<<<<<<< HEAD
//!
//! Note, however, that it is possible to set a cap on the total `staker_payout` for the era through
//! the `MaxStakersRewards` storage type. The `era_payout` implementor must ensure that the
//! `max_payout = remaining_payout + (staker_payout * max_stakers_rewards)`. The excess payout that
//! is not allocated for stakers is the era remaining reward.
//!
//! The remaining reward is send to the configurable end-point
//! [`Config::RewardRemainder`].
=======
//! The remaining reward is send to the configurable end-point [`Config::RewardRemainder`].
>>>>>>> 745c02c5
//!
//! ### Reward Calculation
//!
//! Validators and nominators are rewarded at the end of each era. The total reward of an era is
//! calculated using the era duration and the staking rate (the total amount of tokens staked by
//! nominators and validators, divided by the total token supply). It aims to incentivize toward a
//! defined staking rate. The full specification can be found
//! [here](https://research.web3.foundation/en/latest/polkadot/Token%20Economics.html#inflation-model).
//!
//! Total reward is split among validators and their nominators depending on the number of points
//! they received during the era. Points are added to a validator using
//! [`reward_by_ids`](Pallet::reward_by_ids).
//!
//! [`Pallet`] implements [`pallet_authorship::EventHandler`] to add reward points to block producer
//! and block producer of referenced uncles.
//!
//! The validator and its nominator split their reward as following:
//!
//! The validator can declare an amount, named [`commission`](ValidatorPrefs::commission), that does
//! not get shared with the nominators at each reward payout through its [`ValidatorPrefs`]. This
//! value gets deducted from the total reward that is paid to the validator and its nominators. The
//! remaining portion is split pro rata among the validator and the nominators that nominated the
//! validator, proportional to the value staked behind the validator (_i.e._ dividing the
//! [`own`](Exposure::own) or [`others`](Exposure::others) by [`total`](Exposure::total) in
//! [`Exposure`]). Note that payouts are made in pages with each page capped at
//! [`Config::MaxExposurePageSize`] nominators. The distribution of nominators across pages may be
//! unsorted. The total commission is paid out proportionally across pages based on the total stake
//! of the page.
//!
//! All entities who receive a reward have the option to choose their reward destination through the
//! [`Payee`] storage item (see [`set_payee`](Call::set_payee)), to be one of the following:
//!
//! - Stash account, not increasing the staked value.
//! - Stash account, also increasing the staked value.
//! - Any other account, sent as free balance.
//!
//! ### Additional Fund Management Operations
//!
//! Any funds already placed into stash can be the target of the following operations:
//!
//! The controller account can free a portion (or all) of the funds using the
//! [`unbond`](Call::unbond) call. Note that the funds are not immediately accessible. Instead, a
//! duration denoted by [`Config::BondingDuration`] (in number of eras) must pass until the funds
//! can actually be removed. Once the `BondingDuration` is over, the
//! [`withdraw_unbonded`](Call::withdraw_unbonded) call can be used to actually withdraw the funds.
//!
//! Note that there is a limitation to the number of fund-chunks that can be scheduled to be
//! unlocked in the future via [`unbond`](Call::unbond). In case this maximum
//! (`MAX_UNLOCKING_CHUNKS`) is reached, the bonded account _must_ first wait until a successful
//! call to `withdraw_unbonded` to remove some of the chunks.
//!
//! ### Election Algorithm
//!
//! The current election algorithm is implemented based on Phragmén. The reference implementation
//! can be found [here](https://github.com/w3f/consensus/tree/master/NPoS).
//!
//! The election algorithm, aside from electing the validators with the most stake value and votes,
//! tries to divide the nominator votes among candidates in an equal manner. To further assure this,
//! an optional post-processing can be applied that iteratively normalizes the nominator staked
//! values until the total difference among votes of a particular nominator are less than a
//! threshold.
//!
//! ## GenesisConfig
//!
//! The Staking pallet depends on the [`GenesisConfig`]. The `GenesisConfig` is optional and allow
//! to set some initial stakers.
//!
//! ## Related Modules
//!
//! - [Balances](../pallet_balances/index.html): Used to manage values at stake.
//! - [Session](../pallet_session/index.html): Used to manage sessions. Also, a list of new
//!   validators is stored in the Session pallet's `Validators` at the end of each era.

#![cfg_attr(not(feature = "std"), no_std)]
#![recursion_limit = "256"]

#[cfg(feature = "runtime-benchmarks")]
pub mod benchmarking;
#[cfg(any(feature = "runtime-benchmarks", test))]
pub mod testing_utils;

#[cfg(test)]
pub(crate) mod mock;
#[cfg(test)]
mod tests;

pub mod election_size_tracker;
pub mod inflation;
pub mod ledger;
pub mod migrations;
pub mod slashing;
pub mod weights;

mod pallet;

use codec::{Decode, Encode, HasCompact, MaxEncodedLen};
use frame_support::{
	defensive, defensive_assert,
	traits::{
		ConstU32, Currency, Defensive, DefensiveMax, DefensiveSaturating, Get, LockIdentifier,
	},
	weights::Weight,
	BoundedVec, CloneNoBound, EqNoBound, PartialEqNoBound, RuntimeDebugNoBound,
};
use scale_info::TypeInfo;
use sp_runtime::{
	curve::PiecewiseLinear,
	traits::{AtLeast32BitUnsigned, Convert, StaticLookup, Zero},
	Perbill, Perquintill, Rounding, RuntimeDebug, Saturating,
};
use sp_staking::{
	offence::{Offence, OffenceError, ReportOffence},
	EraIndex, ExposurePage, OnStakingUpdate, Page, PagedExposureMetadata, SessionIndex,
	StakingAccount,
};
pub use sp_staking::{Exposure, IndividualExposure, StakerStatus};
use sp_std::{collections::btree_map::BTreeMap, prelude::*};
pub use weights::WeightInfo;

pub use pallet::{pallet::*, UseNominatorsAndValidatorsMap, UseValidatorsMap};

pub(crate) const STAKING_ID: LockIdentifier = *b"staking ";
pub(crate) const LOG_TARGET: &str = "runtime::staking";

// syntactic sugar for logging.
#[macro_export]
macro_rules! log {
	($level:tt, $patter:expr $(, $values:expr)* $(,)?) => {
		log::$level!(
			target: crate::LOG_TARGET,
			concat!("[{:?}] 💸 ", $patter), <frame_system::Pallet<T>>::block_number() $(, $values)*
		)
	};
}

/// Maximum number of winners (aka. active validators), as defined in the election provider of this
/// pallet.
pub type MaxWinnersOf<T> = <<T as Config>::ElectionProvider as frame_election_provider_support::ElectionProviderBase>::MaxWinners;

/// Maximum number of nominations per nominator.
pub type MaxNominationsOf<T> =
	<<T as Config>::NominationsQuota as NominationsQuota<BalanceOf<T>>>::MaxNominations;

/// Counter for the number of "reward" points earned by a given validator.
pub type RewardPoint = u32;

/// The balance type of this pallet.
pub type BalanceOf<T> = <T as Config>::CurrencyBalance;

type PositiveImbalanceOf<T> = <<T as Config>::Currency as Currency<
	<T as frame_system::Config>::AccountId,
>>::PositiveImbalance;
type NegativeImbalanceOf<T> = <<T as Config>::Currency as Currency<
	<T as frame_system::Config>::AccountId,
>>::NegativeImbalance;

type AccountIdLookupOf<T> = <<T as frame_system::Config>::Lookup as StaticLookup>::Source;

/// Information regarding the active era (era in used in session).
#[derive(Encode, Decode, RuntimeDebug, TypeInfo, MaxEncodedLen)]
pub struct ActiveEraInfo {
	/// Index of era.
	pub index: EraIndex,
	/// Moment of start expressed as millisecond from `$UNIX_EPOCH`.
	///
	/// Start can be none if start hasn't been set for the era yet,
	/// Start is set on the first on_finalize of the era to guarantee usage of `Time`.
	start: Option<u64>,
}

/// Reward points of an era. Used to split era total payout between validators.
///
/// This points will be used to reward validators and their respective nominators.
#[derive(PartialEq, Encode, Decode, RuntimeDebug, TypeInfo)]
pub struct EraRewardPoints<AccountId: Ord> {
	/// Total number of points. Equals the sum of reward points for each validator.
	pub total: RewardPoint,
	/// The reward points earned by a given validator.
	pub individual: BTreeMap<AccountId, RewardPoint>,
}

impl<AccountId: Ord> Default for EraRewardPoints<AccountId> {
	fn default() -> Self {
		EraRewardPoints { total: Default::default(), individual: BTreeMap::new() }
	}
}

/// A destination account for payment.
#[derive(PartialEq, Eq, Copy, Clone, Encode, Decode, RuntimeDebug, TypeInfo, MaxEncodedLen)]
pub enum RewardDestination<AccountId> {
	/// Pay into the stash account, increasing the amount at stake accordingly.
	Staked,
	/// Pay into the stash account, not increasing the amount at stake.
	Stash,
	#[deprecated(
		note = "`Controller` will be removed after January 2024. Use `Account(controller)` instead."
	)]
	Controller,
	/// Pay into a specified account.
	Account(AccountId),
	/// Receive no reward.
	None,
}

impl<AccountId> Default for RewardDestination<AccountId> {
	fn default() -> Self {
		RewardDestination::Staked
	}
}

/// Preference of what happens regarding validation.
#[derive(PartialEq, Eq, Clone, Encode, Decode, RuntimeDebug, TypeInfo, Default, MaxEncodedLen)]
pub struct ValidatorPrefs {
	/// Reward that validator takes up-front; only the rest is split between themselves and
	/// nominators.
	#[codec(compact)]
	pub commission: Perbill,
	/// Whether or not this validator is accepting more nominations. If `true`, then no nominator
	/// who is not already nominating this validator may nominate them. By default, validators
	/// are accepting nominations.
	pub blocked: bool,
}

/// Just a Balance/BlockNumber tuple to encode when a chunk of funds will be unlocked.
#[derive(PartialEq, Eq, Clone, Encode, Decode, RuntimeDebug, TypeInfo, MaxEncodedLen)]
pub struct UnlockChunk<Balance: HasCompact + MaxEncodedLen> {
	/// Amount of funds to be unlocked.
	#[codec(compact)]
	value: Balance,
	/// Era number at which point it'll be unlocked.
	#[codec(compact)]
	era: EraIndex,
}

/// The ledger of a (bonded) stash.
///
/// Note: All the reads and mutations to the [`Ledger`], [`Bonded`] and [`Payee`] storage items
/// *MUST* be performed through the methods exposed by this struct, to ensure the consistency of
/// ledger's data and corresponding staking lock
///
/// TODO: move struct definition and full implementation into `/src/ledger.rs`. Currently
/// leaving here to enforce a clean PR diff, given how critical this logic is. Tracking issue
/// <https://github.com/paritytech/substrate/issues/14749>.
#[derive(
	PartialEqNoBound,
	EqNoBound,
	CloneNoBound,
	Encode,
	Decode,
	RuntimeDebugNoBound,
	TypeInfo,
	MaxEncodedLen,
)]
#[scale_info(skip_type_params(T))]
pub struct StakingLedger<T: Config> {
	/// The stash account whose balance is actually locked and at stake.
	pub stash: T::AccountId,

	/// The total amount of the stash's balance that we are currently accounting for.
	/// It's just `active` plus all the `unlocking` balances.
	#[codec(compact)]
	pub total: BalanceOf<T>,

	/// The total amount of the stash's balance that will be at stake in any forthcoming
	/// rounds.
	#[codec(compact)]
	pub active: BalanceOf<T>,

	/// Any balance that is becoming free, which may eventually be transferred out of the stash
	/// (assuming it doesn't get slashed first). It is assumed that this will be treated as a first
	/// in, first out queue where the new (higher value) eras get pushed on the back.
	pub unlocking: BoundedVec<UnlockChunk<BalanceOf<T>>, T::MaxUnlockingChunks>,

	/// List of eras for which the stakers behind a validator have claimed rewards. Only updated
	/// for validators.
	///
	/// This is deprecated as of V14 in favor of `T::ClaimedRewards` and will be removed in future.
	/// Refer to issue <https://github.com/paritytech/polkadot-sdk/issues/433>
	pub legacy_claimed_rewards: BoundedVec<EraIndex, T::HistoryDepth>,

	/// The controller associated with this ledger's stash.
	///
	/// This is not stored on-chain, and is only bundled when the ledger is read from storage.
	/// Use [`controller`] function to get the controller associated with the ledger.
	#[codec(skip)]
	controller: Option<T::AccountId>,
}

impl<T: Config> StakingLedger<T> {
	/// Remove entries from `unlocking` that are sufficiently old and reduce the
	/// total by the sum of their balances.
	fn consolidate_unlocked(self, current_era: EraIndex) -> Self {
		let mut total = self.total;
		let unlocking: BoundedVec<_, _> = self
			.unlocking
			.into_iter()
			.filter(|chunk| {
				if chunk.era > current_era {
					true
				} else {
					total = total.saturating_sub(chunk.value);
					false
				}
			})
			.collect::<Vec<_>>()
			.try_into()
			.expect(
				"filtering items from a bounded vec always leaves length less than bounds. qed",
			);

		Self {
			stash: self.stash,
			total,
			active: self.active,
			unlocking,
			legacy_claimed_rewards: self.legacy_claimed_rewards,
			controller: self.controller,
		}
	}

	/// Re-bond funds that were scheduled for unlocking.
	///
	/// Returns the updated ledger, and the amount actually rebonded.
	fn rebond(mut self, value: BalanceOf<T>) -> (Self, BalanceOf<T>) {
		let mut unlocking_balance = BalanceOf::<T>::zero();

		while let Some(last) = self.unlocking.last_mut() {
			if unlocking_balance.defensive_saturating_add(last.value) <= value {
				unlocking_balance += last.value;
				self.active += last.value;
				self.unlocking.pop();
			} else {
				let diff = value.defensive_saturating_sub(unlocking_balance);

				unlocking_balance += diff;
				self.active += diff;
				last.value -= diff;
			}

			if unlocking_balance >= value {
				break
			}
		}

		(self, unlocking_balance)
	}

	/// Slash the staker for a given amount of balance.
	///
	/// This implements a proportional slashing system, whereby we set our preference to slash as
	/// such:
	///
	/// - If any unlocking chunks exist that are scheduled to be unlocked at `slash_era +
	///   bonding_duration` and onwards, the slash is divided equally between the active ledger and
	///   the unlocking chunks.
	/// - If no such chunks exist, then only the active balance is slashed.
	///
	/// Note that the above is only a *preference*. If for any reason the active ledger, with or
	/// without some portion of the unlocking chunks that are more justified to be slashed are not
	/// enough, then the slashing will continue and will consume as much of the active and unlocking
	/// chunks as needed.
	///
	/// This will never slash more than the given amount. If any of the chunks become dusted, the
	/// last chunk is slashed slightly less to compensate. Returns the amount of funds actually
	/// slashed.
	///
	/// `slash_era` is the era in which the slash (which is being enacted now) actually happened.
	///
	/// This calls `Config::OnStakingUpdate::on_slash` with information as to how the slash was
	/// applied.
	pub fn slash(
		&mut self,
		slash_amount: BalanceOf<T>,
		minimum_balance: BalanceOf<T>,
		slash_era: EraIndex,
	) -> BalanceOf<T> {
		if slash_amount.is_zero() {
			return Zero::zero()
		}

		use sp_runtime::PerThing as _;
		let mut remaining_slash = slash_amount;
		let pre_slash_total = self.total;

		// for a `slash_era = x`, any chunk that is scheduled to be unlocked at era `x + 28`
		// (assuming 28 is the bonding duration) onwards should be slashed.
		let slashable_chunks_start = slash_era.saturating_add(T::BondingDuration::get());

		// `Some(ratio)` if this is proportional, with `ratio`, `None` otherwise. In both cases, we
		// slash first the active chunk, and then `slash_chunks_priority`.
		let (maybe_proportional, slash_chunks_priority) = {
			if let Some(first_slashable_index) =
				self.unlocking.iter().position(|c| c.era >= slashable_chunks_start)
			{
				// If there exists a chunk who's after the first_slashable_start, then this is a
				// proportional slash, because we want to slash active and these chunks
				// proportionally.

				// The indices of the first chunk after the slash up through the most recent chunk.
				// (The most recent chunk is at greatest from this era)
				let affected_indices = first_slashable_index..self.unlocking.len();
				let unbonding_affected_balance =
					affected_indices.clone().fold(BalanceOf::<T>::zero(), |sum, i| {
						if let Some(chunk) = self.unlocking.get(i).defensive() {
							sum.saturating_add(chunk.value)
						} else {
							sum
						}
					});
				let affected_balance = self.active.saturating_add(unbonding_affected_balance);
				let ratio = Perquintill::from_rational_with_rounding(
					slash_amount,
					affected_balance,
					Rounding::Up,
				)
				.unwrap_or_else(|_| Perquintill::one());
				(
					Some(ratio),
					affected_indices.chain((0..first_slashable_index).rev()).collect::<Vec<_>>(),
				)
			} else {
				// We just slash from the last chunk to the most recent one, if need be.
				(None, (0..self.unlocking.len()).rev().collect::<Vec<_>>())
			}
		};

		// Helper to update `target` and the ledgers total after accounting for slashing `target`.
		log!(
			debug,
			"slashing {:?} for era {:?} out of {:?}, priority: {:?}, proportional = {:?}",
			slash_amount,
			slash_era,
			self,
			slash_chunks_priority,
			maybe_proportional,
		);

		let mut slash_out_of = |target: &mut BalanceOf<T>, slash_remaining: &mut BalanceOf<T>| {
			let mut slash_from_target = if let Some(ratio) = maybe_proportional {
				ratio.mul_ceil(*target)
			} else {
				*slash_remaining
			}
			// this is the total that that the slash target has. We can't slash more than
			// this anyhow!
			.min(*target)
			// this is the total amount that we would have wanted to slash
			// non-proportionally, a proportional slash should never exceed this either!
			.min(*slash_remaining);

			// slash out from *target exactly `slash_from_target`.
			*target = *target - slash_from_target;
			if *target < minimum_balance {
				// Slash the rest of the target if it's dust. This might cause the last chunk to be
				// slightly under-slashed, by at most `MaxUnlockingChunks * ED`, which is not a big
				// deal.
				slash_from_target =
					sp_std::mem::replace(target, Zero::zero()).saturating_add(slash_from_target)
			}

			self.total = self.total.saturating_sub(slash_from_target);
			*slash_remaining = slash_remaining.saturating_sub(slash_from_target);
		};

		// If this is *not* a proportional slash, the active will always wiped to 0.
		slash_out_of(&mut self.active, &mut remaining_slash);

		let mut slashed_unlocking = BTreeMap::<_, _>::new();
		for i in slash_chunks_priority {
			if remaining_slash.is_zero() {
				break
			}

			if let Some(chunk) = self.unlocking.get_mut(i).defensive() {
				slash_out_of(&mut chunk.value, &mut remaining_slash);
				// write the new slashed value of this chunk to the map.
				slashed_unlocking.insert(chunk.era, chunk.value);
			} else {
				break
			}
		}

		// clean unlocking chunks that are set to zero.
		self.unlocking.retain(|c| !c.value.is_zero());

		let final_slashed_amount = pre_slash_total.saturating_sub(self.total);
		T::EventListeners::on_slash(
			&self.stash,
			self.active,
			&slashed_unlocking,
			final_slashed_amount,
		);
		final_slashed_amount
	}
}

/// A record of the nominations made by a specific account.
#[derive(
	PartialEqNoBound, EqNoBound, Clone, Encode, Decode, RuntimeDebugNoBound, TypeInfo, MaxEncodedLen,
)]
#[codec(mel_bound())]
#[scale_info(skip_type_params(T))]
pub struct Nominations<T: Config> {
	/// The targets of nomination.
	pub targets: BoundedVec<T::AccountId, MaxNominationsOf<T>>,
	/// The era the nominations were submitted.
	///
	/// Except for initial nominations which are considered submitted at era 0.
	pub submitted_in: EraIndex,
	/// Whether the nominations have been suppressed. This can happen due to slashing of the
	/// validators, or other events that might invalidate the nomination.
	///
	/// NOTE: this for future proofing and is thus far not used.
	pub suppressed: bool,
}

/// Facade struct to encapsulate `PagedExposureMetadata` and a single page of `ExposurePage`.
///
/// This is useful where we need to take into account the validator's own stake and total exposure
/// in consideration, in addition to the individual nominators backing them.
#[derive(Encode, Decode, RuntimeDebug, TypeInfo, PartialEq, Eq)]
pub struct PagedExposure<AccountId, Balance: HasCompact + codec::MaxEncodedLen> {
	exposure_metadata: PagedExposureMetadata<Balance>,
	exposure_page: ExposurePage<AccountId, Balance>,
}

impl<AccountId, Balance: HasCompact + Copy + AtLeast32BitUnsigned + codec::MaxEncodedLen>
	PagedExposure<AccountId, Balance>
{
	/// Create a new instance of `PagedExposure` from legacy clipped exposures.
	pub fn from_clipped(exposure: Exposure<AccountId, Balance>) -> Self {
		Self {
			exposure_metadata: PagedExposureMetadata {
				total: exposure.total,
				own: exposure.own,
				nominator_count: exposure.others.len() as u32,
				page_count: 1,
			},
			exposure_page: ExposurePage { page_total: exposure.total, others: exposure.others },
		}
	}

	/// Returns total exposure of this validator across pages
	pub fn total(&self) -> Balance {
		self.exposure_metadata.total
	}

	/// Returns total exposure of this validator for the current page
	pub fn page_total(&self) -> Balance {
		self.exposure_page.page_total + self.exposure_metadata.own
	}

	/// Returns validator's own stake that is exposed
	pub fn own(&self) -> Balance {
		self.exposure_metadata.own
	}

	/// Returns the portions of nominators stashes that are exposed in this page.
	pub fn others(&self) -> &Vec<IndividualExposure<AccountId, Balance>> {
		&self.exposure_page.others
	}
}

/// A pending slash record. The value of the slash has been computed but not applied yet,
/// rather deferred for several eras.
#[derive(Encode, Decode, RuntimeDebug, TypeInfo)]
pub struct UnappliedSlash<AccountId, Balance: HasCompact> {
	/// The stash ID of the offending validator.
	validator: AccountId,
	/// The validator's own slash.
	own: Balance,
	/// All other slashed stakers and amounts.
	others: Vec<(AccountId, Balance)>,
	/// Reporters of the offence; bounty payout recipients.
	reporters: Vec<AccountId>,
	/// The amount of payout.
	payout: Balance,
}

impl<AccountId, Balance: HasCompact + Zero> UnappliedSlash<AccountId, Balance> {
	/// Initializes the default object using the given `validator`.
	pub fn default_from(validator: AccountId) -> Self {
		Self {
			validator,
			own: Zero::zero(),
			others: vec![],
			reporters: vec![],
			payout: Zero::zero(),
		}
	}
}

/// Something that defines the maximum number of nominations per nominator based on a curve.
///
/// The method `curve` implements the nomination quota curve and should not be used directly.
/// However, `get_quota` returns the bounded maximum number of nominations based on `fn curve` and
/// the nominator's balance.
pub trait NominationsQuota<Balance> {
	/// Strict maximum number of nominations that caps the nominations curve. This value can be
	/// used as the upper bound of the number of votes per nominator.
	type MaxNominations: Get<u32>;

	/// Returns the voter's nomination quota within reasonable bounds [`min`, `max`], where `min`
	/// is 1 and `max` is `Self::MaxNominations`.
	fn get_quota(balance: Balance) -> u32 {
		Self::curve(balance).clamp(1, Self::MaxNominations::get())
	}

	/// Returns the voter's nomination quota based on its balance and a curve.
	fn curve(balance: Balance) -> u32;
}

/// A nomination quota that allows up to MAX nominations for all validators.
pub struct FixedNominationsQuota<const MAX: u32>;
impl<Balance, const MAX: u32> NominationsQuota<Balance> for FixedNominationsQuota<MAX> {
	type MaxNominations = ConstU32<MAX>;

	fn curve(_: Balance) -> u32 {
		MAX
	}
}

/// Means for interacting with a specialized version of the `session` trait.
///
/// This is needed because `Staking` sets the `ValidatorIdOf` of the `pallet_session::Config`
pub trait SessionInterface<AccountId> {
	/// Disable the validator at the given index, returns `false` if the validator was already
	/// disabled or the index is out of bounds.
	fn disable_validator(validator_index: u32) -> bool;
	/// Get the validators from session.
	fn validators() -> Vec<AccountId>;
	/// Prune historical session tries up to but not including the given index.
	fn prune_historical_up_to(up_to: SessionIndex);
}

impl<T: Config> SessionInterface<<T as frame_system::Config>::AccountId> for T
where
	T: pallet_session::Config<ValidatorId = <T as frame_system::Config>::AccountId>,
	T: pallet_session::historical::Config<
		FullIdentification = Exposure<<T as frame_system::Config>::AccountId, BalanceOf<T>>,
		FullIdentificationOf = ExposureOf<T>,
	>,
	T::SessionHandler: pallet_session::SessionHandler<<T as frame_system::Config>::AccountId>,
	T::SessionManager: pallet_session::SessionManager<<T as frame_system::Config>::AccountId>,
	T::ValidatorIdOf: Convert<
		<T as frame_system::Config>::AccountId,
		Option<<T as frame_system::Config>::AccountId>,
	>,
{
	fn disable_validator(validator_index: u32) -> bool {
		<pallet_session::Pallet<T>>::disable_index(validator_index)
	}

	fn validators() -> Vec<<T as frame_system::Config>::AccountId> {
		<pallet_session::Pallet<T>>::validators()
	}

	fn prune_historical_up_to(up_to: SessionIndex) {
		<pallet_session::historical::Pallet<T>>::prune_up_to(up_to);
	}
}

impl<AccountId> SessionInterface<AccountId> for () {
	fn disable_validator(_: u32) -> bool {
		true
	}
	fn validators() -> Vec<AccountId> {
		Vec::new()
	}
	fn prune_historical_up_to(_: SessionIndex) {
		()
	}
}

/// Handler for determining how much of a balance should be paid out on the current era.
pub trait EraPayout<Balance> {
	/// Determine the payout for this era.
	///
	/// Returns the amount to be paid to stakers in this era, as well as whatever else should be
	/// paid out ("the rest").
	fn era_payout(
		total_staked: Balance,
		total_issuance: Balance,
		era_duration_millis: u64,
	) -> (Balance, Balance);
}

impl<Balance: Default> EraPayout<Balance> for () {
	fn era_payout(
		_total_staked: Balance,
		_total_issuance: Balance,
		_era_duration_millis: u64,
	) -> (Balance, Balance) {
		(Default::default(), Default::default())
	}
}

/// Adaptor to turn a `PiecewiseLinear` curve definition into an `EraPayout` impl, used for
/// backwards compatibility.
pub struct ConvertCurve<T>(sp_std::marker::PhantomData<T>);
impl<Balance, T> EraPayout<Balance> for ConvertCurve<T>
where
	Balance: AtLeast32BitUnsigned + Clone + Copy,
	T: Get<&'static PiecewiseLinear<'static>>,
{
	fn era_payout(
		total_staked: Balance,
		total_issuance: Balance,
		era_duration_millis: u64,
	) -> (Balance, Balance) {
		let (validator_payout, max_payout) = inflation::compute_total_payout(
			T::get(),
			total_staked,
			total_issuance,
			// Duration of era; more than u64::MAX is rewarded as u64::MAX.
			era_duration_millis,
		);
		let rest = max_payout.saturating_sub(validator_payout);
		(validator_payout, rest)
	}
}

/// Mode of era-forcing.
#[derive(
	Copy,
	Clone,
	PartialEq,
	Eq,
	Encode,
	Decode,
	RuntimeDebug,
	TypeInfo,
	MaxEncodedLen,
	serde::Serialize,
	serde::Deserialize,
)]
pub enum Forcing {
	/// Not forcing anything - just let whatever happen.
	NotForcing,
	/// Force a new era, then reset to `NotForcing` as soon as it is done.
	/// Note that this will force to trigger an election until a new era is triggered, if the
	/// election failed, the next session end will trigger a new election again, until success.
	ForceNew,
	/// Avoid a new era indefinitely.
	ForceNone,
	/// Force a new era at the end of all sessions indefinitely.
	ForceAlways,
}

impl Default for Forcing {
	fn default() -> Self {
		Forcing::NotForcing
	}
}

/// A `Convert` implementation that finds the stash of the given controller account,
/// if any.
pub struct StashOf<T>(sp_std::marker::PhantomData<T>);

impl<T: Config> Convert<T::AccountId, Option<T::AccountId>> for StashOf<T> {
	fn convert(controller: T::AccountId) -> Option<T::AccountId> {
		StakingLedger::<T>::paired_account(StakingAccount::Controller(controller))
	}
}

/// A typed conversion from stash account ID to the active exposure of nominators
/// on that account.
///
/// Active exposure is the exposure of the validator set currently validating, i.e. in
/// `active_era`. It can differ from the latest planned exposure in `current_era`.
pub struct ExposureOf<T>(sp_std::marker::PhantomData<T>);

impl<T: Config> Convert<T::AccountId, Option<Exposure<T::AccountId, BalanceOf<T>>>>
	for ExposureOf<T>
{
	fn convert(validator: T::AccountId) -> Option<Exposure<T::AccountId, BalanceOf<T>>> {
		<Pallet<T>>::active_era()
			.map(|active_era| <Pallet<T>>::eras_stakers(active_era.index, &validator))
	}
}

/// Filter historical offences out and only allow those from the bonding period.
pub struct FilterHistoricalOffences<T, R> {
	_inner: sp_std::marker::PhantomData<(T, R)>,
}

impl<T, Reporter, Offender, R, O> ReportOffence<Reporter, Offender, O>
	for FilterHistoricalOffences<Pallet<T>, R>
where
	T: Config,
	R: ReportOffence<Reporter, Offender, O>,
	O: Offence<Offender>,
{
	fn report_offence(reporters: Vec<Reporter>, offence: O) -> Result<(), OffenceError> {
		// Disallow any slashing from before the current bonding period.
		let offence_session = offence.session_index();
		let bonded_eras = BondedEras::<T>::get();

		if bonded_eras.first().filter(|(_, start)| offence_session >= *start).is_some() {
			R::report_offence(reporters, offence)
		} else {
			<Pallet<T>>::deposit_event(Event::<T>::OldSlashingReportDiscarded {
				session_index: offence_session,
			});
			Ok(())
		}
	}

	fn is_known_offence(offenders: &[Offender], time_slot: &O::TimeSlot) -> bool {
		R::is_known_offence(offenders, time_slot)
	}
}

/// Wrapper struct for Era related information. It is not a pure encapsulation as these storage
/// items can be accessed directly but nevertheless, its recommended to use `EraInfo` where we
/// can and add more functions to it as needed.
pub struct EraInfo<T>(sp_std::marker::PhantomData<T>);
impl<T: Config> EraInfo<T> {
	/// Temporary function which looks at both (1) passed param `T::StakingLedger` for legacy
	/// non-paged rewards, and (2) `T::ClaimedRewards` for paged rewards. This function can be
	/// removed once `T::HistoryDepth` eras have passed and none of the older non-paged rewards
	/// are relevant/claimable.
	// Refer tracker issue for cleanup: #13034
	pub(crate) fn is_rewards_claimed_with_legacy_fallback(
		era: EraIndex,
		ledger: &StakingLedger<T>,
		validator: &T::AccountId,
		page: Page,
	) -> bool {
		ledger.legacy_claimed_rewards.binary_search(&era).is_ok() ||
			Self::is_rewards_claimed(era, validator, page)
	}

	/// Check if the rewards for the given era and page index have been claimed.
	///
	/// This is only used for paged rewards. Once older non-paged rewards are no longer
	/// relevant, `is_rewards_claimed_with_legacy_fallback` can be removed and this function can
	/// be made public.
	fn is_rewards_claimed(era: EraIndex, validator: &T::AccountId, page: Page) -> bool {
		ClaimedRewards::<T>::get(era, validator).contains(&page)
	}

	/// Get exposure for a validator at a given era and page.
	///
	/// This builds a paged exposure from `PagedExposureMetadata` and `ExposurePage` of the
	/// validator. For older non-paged exposure, it returns the clipped exposure directly.
	pub fn get_paged_exposure(
		era: EraIndex,
		validator: &T::AccountId,
		page: Page,
	) -> Option<PagedExposure<T::AccountId, BalanceOf<T>>> {
		let overview = <ErasStakersOverview<T>>::get(&era, validator);

		// return clipped exposure if page zero and paged exposure does not exist
		// exists for backward compatibility and can be removed as part of #13034
		if overview.is_none() && page == 0 {
			return Some(PagedExposure::from_clipped(<ErasStakersClipped<T>>::get(era, validator)))
		}

		// no exposure for this validator
		if overview.is_none() {
			return None
		}

		let overview = overview.expect("checked above; qed");

		// validator stake is added only in page zero
		let validator_stake = if page == 0 { overview.own } else { Zero::zero() };

		// since overview is present, paged exposure will always be present except when a
		// validator has only own stake and no nominator stake.
		let exposure_page = <ErasStakersPaged<T>>::get((era, validator, page)).unwrap_or_default();

		// build the exposure
		Some(PagedExposure {
			exposure_metadata: PagedExposureMetadata { own: validator_stake, ..overview },
			exposure_page,
		})
	}

	/// Get full exposure of the validator at a given era.
	pub fn get_full_exposure(
		era: EraIndex,
		validator: &T::AccountId,
	) -> Exposure<T::AccountId, BalanceOf<T>> {
		let overview = <ErasStakersOverview<T>>::get(&era, validator);

		if overview.is_none() {
			return ErasStakers::<T>::get(era, validator)
		}

		let overview = overview.expect("checked above; qed");

		let mut others = Vec::with_capacity(overview.nominator_count as usize);
		for page in 0..overview.page_count {
			let nominators = <ErasStakersPaged<T>>::get((era, validator, page));
			others.append(&mut nominators.map(|n| n.others).defensive_unwrap_or_default());
		}

		Exposure { total: overview.total, own: overview.own, others }
	}

	/// Returns the number of pages of exposure a validator has for the given era.
	///
	/// For eras where paged exposure does not exist, this returns 1 to keep backward compatibility.
	pub(crate) fn get_page_count(era: EraIndex, validator: &T::AccountId) -> Page {
		<ErasStakersOverview<T>>::get(&era, validator)
			.map(|overview| {
				if overview.page_count == 0 && overview.own > Zero::zero() {
					// Even though there are no nominator pages, there is still validator's own
					// stake exposed which needs to be paid out in a page.
					1
				} else {
					overview.page_count
				}
			})
			// Always returns 1 page for older non-paged exposure.
			// FIXME: Can be cleaned up with issue #13034.
			.unwrap_or(1)
	}

	/// Returns the next page that can be claimed or `None` if nothing to claim.
	pub(crate) fn get_next_claimable_page(
		era: EraIndex,
		validator: &T::AccountId,
		ledger: &StakingLedger<T>,
	) -> Option<Page> {
		if Self::is_non_paged_exposure(era, validator) {
			return match ledger.legacy_claimed_rewards.binary_search(&era) {
				// already claimed
				Ok(_) => None,
				// Non-paged exposure is considered as a single page
				Err(_) => Some(0),
			}
		}

		// Find next claimable page of paged exposure.
		let page_count = Self::get_page_count(era, validator);
		let all_claimable_pages: Vec<Page> = (0..page_count).collect();
		let claimed_pages = ClaimedRewards::<T>::get(era, validator);

		all_claimable_pages.into_iter().find(|p| !claimed_pages.contains(p))
	}

	/// Checks if exposure is paged or not.
	fn is_non_paged_exposure(era: EraIndex, validator: &T::AccountId) -> bool {
		<ErasStakersClipped<T>>::contains_key(&era, validator)
	}

	/// Returns validator commission for this era and page.
	pub(crate) fn get_validator_commission(
		era: EraIndex,
		validator_stash: &T::AccountId,
	) -> Perbill {
		<ErasValidatorPrefs<T>>::get(&era, validator_stash).commission
	}

	/// Creates an entry to track validator reward has been claimed for a given era and page.
	/// Noop if already claimed.
	pub(crate) fn set_rewards_as_claimed(era: EraIndex, validator: &T::AccountId, page: Page) {
		let mut claimed_pages = ClaimedRewards::<T>::get(era, validator);

		// this should never be called if the reward has already been claimed
		if claimed_pages.contains(&page) {
			defensive!("Trying to set an already claimed reward");
			// nevertheless don't do anything since the page already exist in claimed rewards.
			return
		}

		// add page to claimed entries
		claimed_pages.push(page);
		ClaimedRewards::<T>::insert(era, validator, claimed_pages);
	}

	/// Store exposure for elected validators at start of an era.
	pub fn set_exposure(
		era: EraIndex,
		validator: &T::AccountId,
		exposure: Exposure<T::AccountId, BalanceOf<T>>,
	) {
		let page_size = T::MaxExposurePageSize::get().defensive_max(1);

		let nominator_count = exposure.others.len();
		// expected page count is the number of nominators divided by the page size, rounded up.
		let expected_page_count = nominator_count
			.defensive_saturating_add((page_size as usize).defensive_saturating_sub(1))
			.saturating_div(page_size as usize);

		let (exposure_metadata, exposure_pages) = exposure.into_pages(page_size);
		defensive_assert!(exposure_pages.len() == expected_page_count, "unexpected page count");

		<ErasStakersOverview<T>>::insert(era, &validator, &exposure_metadata);
		exposure_pages.iter().enumerate().for_each(|(page, paged_exposure)| {
			<ErasStakersPaged<T>>::insert((era, &validator, page as Page), &paged_exposure);
		});
	}

	/// Store total exposure for all the elected validators in the era.
	pub(crate) fn set_total_stake(era: EraIndex, total_stake: BalanceOf<T>) {
		<ErasTotalStake<T>>::insert(era, total_stake);
	}
}

/// Configurations of the benchmarking of the pallet.
pub trait BenchmarkingConfig {
	/// The maximum number of validators to use.
	type MaxValidators: Get<u32>;
	/// The maximum number of nominators to use.
	type MaxNominators: Get<u32>;
}

/// A mock benchmarking config for pallet-staking.
///
/// Should only be used for testing.
#[cfg(feature = "std")]
pub struct TestBenchmarkingConfig;

#[cfg(feature = "std")]
impl BenchmarkingConfig for TestBenchmarkingConfig {
	type MaxValidators = frame_support::traits::ConstU32<100>;
	type MaxNominators = frame_support::traits::ConstU32<100>;
}<|MERGE_RESOLUTION|>--- conflicted
+++ resolved
@@ -202,18 +202,13 @@
 //! ```nocompile
 //! remaining_payout = max_yearly_inflation * total_tokens / era_per_year - staker_payout
 //! ```
-<<<<<<< HEAD
 //!
 //! Note, however, that it is possible to set a cap on the total `staker_payout` for the era through
 //! the `MaxStakersRewards` storage type. The `era_payout` implementor must ensure that the
 //! `max_payout = remaining_payout + (staker_payout * max_stakers_rewards)`. The excess payout that
 //! is not allocated for stakers is the era remaining reward.
 //!
-//! The remaining reward is send to the configurable end-point
-//! [`Config::RewardRemainder`].
-=======
 //! The remaining reward is send to the configurable end-point [`Config::RewardRemainder`].
->>>>>>> 745c02c5
 //!
 //! ### Reward Calculation
 //!
