--- conflicted
+++ resolved
@@ -1015,13 +1015,8 @@
 		}
 	}
 
-<<<<<<< HEAD
 	impl snowbridge_system_runtime_api::ControlApi for Runtime {
-		fn agent_id(location: VersionedMultiLocation) -> Option<AgentId> {
-=======
-	impl snowbridge_system_runtime_api::ControlApi<Block> for Runtime {
 		fn agent_id(location: VersionedLocation) -> Option<AgentId> {
->>>>>>> 07e55006
 			snowbridge_pallet_system::api::agent_id::<Runtime>(location)
 		}
 	}
