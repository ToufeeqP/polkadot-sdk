// Copyright (C) Parity Technologies (UK) Ltd.
// SPDX-License-Identifier: Apache-2.0

// Licensed under the Apache License, Version 2.0 (the "License");
// you may not use this file except in compliance with the License.
// You may obtain a copy of the License at
//
// 	http://www.apache.org/licenses/LICENSE-2.0
//
// Unless required by applicable law or agreed to in writing, software
// distributed under the License is distributed on an "AS IS" BASIS,
// WITHOUT WARRANTIES OR CONDITIONS OF ANY KIND, either express or implied.
// See the License for the specific language governing permissions and
// limitations under the License.

use super::{
	AccountId, AllPalletsWithSystem, Assets, Authorship, Balance, Balances, BaseDeliveryFee,
	FeeAssetId, ForeignAssets, ForeignAssetsInstance, ParachainInfo, ParachainSystem, PolkadotXcm,
	PoolAssets, Runtime, RuntimeCall, RuntimeEvent, RuntimeOrigin, ToRococoXcmRouter,
	TransactionByteFee, TrustBackedAssetsInstance, WeightToFee, XcmpQueue,
};
use assets_common::{
	local_and_foreign_assets::MatchesLocalAndForeignAssetsLocation,
	matching::{FromSiblingParachain, IsForeignConcreteAsset},
};
use frame_support::{
	parameter_types,
	traits::{ConstU32, Contains, Equals, Everything, Nothing, PalletInfoAccess},
};
use frame_system::EnsureRoot;
use pallet_xcm::XcmPassthrough;
use parachains_common::{
	impls::ToStakingPot,
	xcm_config::{
		AllSiblingSystemParachains, AssetFeeAsExistentialDepositMultiplier,
		ConcreteAssetFromSystem, RelayOrOtherSystemParachains,
	},
	TREASURY_PALLET_ID,
};
use polkadot_parachain_primitives::primitives::Sibling;
use polkadot_runtime_common::xcm_sender::ExponentialPrice;
use sp_runtime::traits::{AccountIdConversion, ConvertInto};
use xcm::latest::prelude::*;
use xcm_builder::{
	AccountId32Aliases, AllowExplicitUnpaidExecutionFrom, AllowKnownQueryResponses,
	AllowSubscriptionsFrom, AllowTopLevelPaidExecutionFrom, CurrencyAdapter,
	DenyReserveTransferToRelayChain, DenyThenTry, DescribeFamily, DescribePalletTerminal,
	EnsureXcmOrigin, FungiblesAdapter, GlobalConsensusParachainConvertsFor, HashedDescription,
	IsConcrete, LocalMint, NetworkExportTableItem, NoChecking, ParentAsSuperuser, ParentIsPreset,
	RelayChainAsNative, SiblingParachainAsNative, SiblingParachainConvertsVia,
	SignedAccountId32AsNative, SignedToAccountId32, SovereignSignedViaLocation, StartsWith,
	StartsWithExplicitGlobalConsensus, TakeWeightCredit, TrailingSetTopicAsId, UsingComponents,
	WeightInfoBounds, WithComputedOrigin, WithUniqueTopic, XcmFeeManagerFromComponents,
	XcmFeeToAccount,
};
use xcm_executor::{traits::WithOriginFilter, XcmExecutor};

#[cfg(feature = "runtime-benchmarks")]
use {cumulus_primitives_core::ParaId, sp_core::Get};

parameter_types! {
	pub const WestendLocation: Location = Location::parent();
	pub const WestendLocationV3: xcm::v3::Location = xcm::v3::Location::parent();
	pub const RelayNetwork: Option<NetworkId> = Some(NetworkId::Westend);
	pub RelayChainOrigin: RuntimeOrigin = cumulus_pallet_xcm::Origin::Relay.into();
	pub UniversalLocation: InteriorLocation =
		[GlobalConsensus(RelayNetwork::get().unwrap()), Parachain(ParachainInfo::parachain_id().into())].into();
	pub UniversalLocationNetworkId: NetworkId = UniversalLocation::get().global_consensus().unwrap();
	pub TrustBackedAssetsPalletLocation: Location =
		PalletInstance(<Assets as PalletInfoAccess>::index() as u8).into();
	pub TrustBackedAssetsPalletLocationV3: xcm::v3::Location =
		xcm::v3::Junction::PalletInstance(<Assets as PalletInfoAccess>::index() as u8).into();
	pub ForeignAssetsPalletLocation: Location =
		PalletInstance(<ForeignAssets as PalletInfoAccess>::index() as u8).into();
	pub PoolAssetsPalletLocation: Location =
		PalletInstance(<PoolAssets as PalletInfoAccess>::index() as u8).into();
	pub PoolAssetsPalletLocationV3: xcm::v3::Location =
		xcm::v3::Junction::PalletInstance(<PoolAssets as PalletInfoAccess>::index() as u8).into();
	pub CheckingAccount: AccountId = PolkadotXcm::check_account();
	pub TreasuryAccount: AccountId = TREASURY_PALLET_ID.into_account_truncating();
	pub RelayTreasuryLocation: Location = (Parent, PalletInstance(westend_runtime_constants::TREASURY_PALLET_ID)).into();
}

/// Type for specifying how a `Location` can be converted into an `AccountId`. This is used
/// when determining ownership of accounts for asset transacting and when attempting to use XCM
/// `Transact` in order to determine the dispatch Origin.
pub type LocationToAccountId = (
	// The parent (Relay-chain) origin converts to the parent `AccountId`.
	ParentIsPreset<AccountId>,
	// Sibling parachain origins convert to AccountId via the `ParaId::into`.
	SiblingParachainConvertsVia<Sibling, AccountId>,
	// Straight up local `AccountId32` origins just alias directly to `AccountId`.
	AccountId32Aliases<RelayNetwork, AccountId>,
	// Foreign chain account alias into local accounts according to a hash of their standard
	// description.
	HashedDescription<AccountId, DescribeFamily<DescribePalletTerminal>>,
	// Different global consensus parachain sovereign account.
	// (Used for over-bridge transfers and reserve processing)
	GlobalConsensusParachainConvertsFor<UniversalLocation, AccountId>,
);

/// Means for transacting the native currency on this chain.
pub type CurrencyTransactor = CurrencyAdapter<
	// Use this currency:
	Balances,
	// Use this currency when it is a fungible asset matching the given location or name:
	IsConcrete<WestendLocation>,
	// Convert an XCM Location into a local account id:
	LocationToAccountId,
	// Our chain's account ID type (we can't get away without mentioning it explicitly):
	AccountId,
	// We don't track any teleports of `Balances`.
	(),
>;

/// `AssetId`/`Balance` converter for `TrustBackedAssets`.
pub type TrustBackedAssetsConvertedConcreteId =
	assets_common::TrustBackedAssetsConvertedConcreteId<TrustBackedAssetsPalletLocation, Balance>;

/// Means for transacting assets besides the native currency on this chain.
pub type FungiblesTransactor = FungiblesAdapter<
	// Use this fungibles implementation:
	Assets,
	// Use this currency when it is a fungible asset matching the given location or name:
	TrustBackedAssetsConvertedConcreteId,
	// Convert an XCM Location into a local account id:
	LocationToAccountId,
	// Our chain's account ID type (we can't get away without mentioning it explicitly):
	AccountId,
	// We only want to allow teleports of known assets. We use non-zero issuance as an indication
	// that this asset is known.
	LocalMint<parachains_common::impls::NonZeroIssuance<AccountId, Assets>>,
	// The account to use for tracking teleports.
	CheckingAccount,
>;

/// `AssetId`/`Balance` converter for `ForeignAssets`.
pub type ForeignAssetsConvertedConcreteId = assets_common::ForeignAssetsConvertedConcreteId<
	(
		// Ignore `TrustBackedAssets` explicitly
		StartsWith<TrustBackedAssetsPalletLocation>,
		// Ignore asset which starts explicitly with our `GlobalConsensus(NetworkId)`, means:
		// - foreign assets from our consensus should be: `Location {parents: 1, X*(Parachain(xyz),
		//   ..)}
		// - foreign assets outside our consensus with the same `GlobalConsensus(NetworkId)` wont
		//   be accepted here
		StartsWithExplicitGlobalConsensus<UniversalLocationNetworkId>,
	),
	Balance,
>;

/// Means for transacting foreign assets from different global consensus.
pub type ForeignFungiblesTransactor = FungiblesAdapter<
	// Use this fungibles implementation:
	ForeignAssets,
	// Use this currency when it is a fungible asset matching the given location or name:
	ForeignAssetsConvertedConcreteId,
	// Convert an XCM Location into a local account id:
	LocationToAccountId,
	// Our chain's account ID type (we can't get away without mentioning it explicitly):
	AccountId,
	// We dont need to check teleports here.
	NoChecking,
	// The account to use for tracking teleports.
	CheckingAccount,
>;

/// `AssetId`/`Balance` converter for `PoolAssets`.
pub type PoolAssetsConvertedConcreteId =
	assets_common::PoolAssetsConvertedConcreteId<PoolAssetsPalletLocation, Balance>;

/// Means for transacting asset conversion pool assets on this chain.
pub type PoolFungiblesTransactor = FungiblesAdapter<
	// Use this fungibles implementation:
	PoolAssets,
	// Use this currency when it is a fungible asset matching the given location or name:
	PoolAssetsConvertedConcreteId,
	// Convert an XCM Location into a local account id:
	LocationToAccountId,
	// Our chain's account ID type (we can't get away without mentioning it explicitly):
	AccountId,
	// We only want to allow teleports of known assets. We use non-zero issuance as an indication
	// that this asset is known.
	LocalMint<parachains_common::impls::NonZeroIssuance<AccountId, PoolAssets>>,
	// The account to use for tracking teleports.
	CheckingAccount,
>;

/// Means for transacting assets on this chain.
pub type AssetTransactors =
	(CurrencyTransactor, FungiblesTransactor, ForeignFungiblesTransactor, PoolFungiblesTransactor);

/// Simple `Location` matcher for Local and Foreign asset `Location`.
pub struct LocalAndForeignAssetsLocationMatcher;
impl MatchesLocalAndForeignAssetsLocation<xcm::v3::Location> for LocalAndForeignAssetsLocationMatcher {
	fn is_local(location: &xcm::v3::Location) -> bool {
		use assets_common::fungible_conversion::MatchesLocation;
		let latest_location: Location = if let Ok(location) = (*location).clone().try_into() {
			location
		} else {
			return false;
		};
		TrustBackedAssetsConvertedConcreteId::contains(&latest_location)
	}

	fn is_foreign(location: &xcm::v3::Location) -> bool {
		use assets_common::fungible_conversion::MatchesLocation;
		let latest_location: Location = if let Ok(location) = (*location).clone().try_into() {
			location
		} else {
			return false;
		};
		ForeignAssetsConvertedConcreteId::contains(&latest_location)
	}
}
impl Contains<xcm::v3::Location> for LocalAndForeignAssetsLocationMatcher {
	fn contains(location: &xcm::v3::Location) -> bool {
		Self::is_local(location) || Self::is_foreign(location)
	}
}

/// This is the type we use to convert an (incoming) XCM origin into a local `Origin` instance,
/// ready for dispatching a transaction with Xcm's `Transact`. There is an `OriginKind` which can
/// biases the kind of local `Origin` it will become.
pub type XcmOriginToTransactDispatchOrigin = (
	// Sovereign account converter; this attempts to derive an `AccountId` from the origin location
	// using `LocationToAccountId` and then turn that into the usual `Signed` origin. Useful for
	// foreign chains who want to have a local sovereign account on this chain which they control.
	SovereignSignedViaLocation<LocationToAccountId, RuntimeOrigin>,
	// Native converter for Relay-chain (Parent) location; will convert to a `Relay` origin when
	// recognised.
	RelayChainAsNative<RelayChainOrigin, RuntimeOrigin>,
	// Native converter for sibling Parachains; will convert to a `SiblingPara` origin when
	// recognised.
	SiblingParachainAsNative<cumulus_pallet_xcm::Origin, RuntimeOrigin>,
	// Superuser converter for the Relay-chain (Parent) location. This will allow it to issue a
	// transaction from the Root origin.
	ParentAsSuperuser<RuntimeOrigin>,
	// Native signed account converter; this just converts an `AccountId32` origin into a normal
	// `RuntimeOrigin::Signed` origin of the same 32-byte value.
	SignedAccountId32AsNative<RelayNetwork, RuntimeOrigin>,
	// Xcm origins can be represented natively under the Xcm pallet's Xcm origin.
	XcmPassthrough<RuntimeOrigin>,
);

parameter_types! {
	pub const MaxInstructions: u32 = 100;
	pub const MaxAssetsIntoHolding: u32 = 64;
	pub XcmAssetFeesReceiver: Option<AccountId> = Authorship::author();
}

<<<<<<< HEAD
pub struct ParentOrParentsPlurality;
impl Contains<Location> for ParentOrParentsPlurality {
	fn contains(location: &Location) -> bool {
		matches!(location.unpack(), (1, []) | (1, [Plurality { .. }]))
	}
=======
match_types! {
	pub type ParentOrParentsPlurality: impl Contains<MultiLocation> = {
		MultiLocation { parents: 1, interior: Here } |
		MultiLocation { parents: 1, interior: X1(Plurality { .. }) }
	};
	pub type FellowshipEntities: impl Contains<MultiLocation> = {
		// Fellowship Plurality
		MultiLocation { parents: 1, interior: X2(Parachain(1001), Plurality { id: BodyId::Technical, ..}) } |
		// Fellowship Salary Pallet
		MultiLocation { parents: 1, interior: X2(Parachain(1001), PalletInstance(64)) } |
		// Fellowship Treasury Pallet
		MultiLocation { parents: 1, interior: X2(Parachain(1001), PalletInstance(65)) }
	};
	pub type AmbassadorEntities: impl Contains<MultiLocation> = {
		// Ambassador Salary Pallet
		MultiLocation { parents: 1, interior: X2(Parachain(1001), PalletInstance(74)) }
	};
>>>>>>> f6ae1458
}

/// A call filter for the XCM Transact instruction. This is a temporary measure until we properly
/// account for proof size weights.
///
/// Calls that are allowed through this filter must:
/// 1. Have a fixed weight;
/// 2. Cannot lead to another call being made;
/// 3. Have a defined proof size weight, e.g. no unbounded vecs in call parameters.
pub struct SafeCallFilter;
impl Contains<RuntimeCall> for SafeCallFilter {
	fn contains(call: &RuntimeCall) -> bool {
		#[cfg(feature = "runtime-benchmarks")]
		{
			if matches!(call, RuntimeCall::System(frame_system::Call::remark_with_event { .. })) {
				return true
			}
		}

		// Allow to change dedicated storage items (called by governance-like)
		match call {
			RuntimeCall::System(frame_system::Call::set_storage { items })
				if items.iter().all(|(k, _)| k.eq(&bridging::XcmBridgeHubRouterByteFee::key())) ||
					items
						.iter()
						.all(|(k, _)| k.eq(&bridging::XcmBridgeHubRouterBaseFee::key())) =>
				return true,
			_ => (),
		};

		matches!(
			call,
			RuntimeCall::PolkadotXcm(
				pallet_xcm::Call::force_xcm_version { .. } |
					pallet_xcm::Call::force_default_xcm_version { .. }
			) | RuntimeCall::System(
				frame_system::Call::set_heap_pages { .. } |
					frame_system::Call::set_code { .. } |
					frame_system::Call::set_code_without_checks { .. } |
					frame_system::Call::kill_prefix { .. },
			) | RuntimeCall::ParachainSystem(..) |
				RuntimeCall::Timestamp(..) |
				RuntimeCall::Balances(..) |
				RuntimeCall::CollatorSelection(
					pallet_collator_selection::Call::set_desired_candidates { .. } |
						pallet_collator_selection::Call::set_candidacy_bond { .. } |
						pallet_collator_selection::Call::register_as_candidate { .. } |
						pallet_collator_selection::Call::leave_intent { .. } |
						pallet_collator_selection::Call::set_invulnerables { .. } |
						pallet_collator_selection::Call::add_invulnerable { .. } |
						pallet_collator_selection::Call::remove_invulnerable { .. },
				) | RuntimeCall::Session(pallet_session::Call::purge_keys { .. }) |
				RuntimeCall::XcmpQueue(..) |
				RuntimeCall::MessageQueue(..) |
				RuntimeCall::Assets(
					pallet_assets::Call::create { .. } |
						pallet_assets::Call::force_create { .. } |
						pallet_assets::Call::start_destroy { .. } |
						pallet_assets::Call::destroy_accounts { .. } |
						pallet_assets::Call::destroy_approvals { .. } |
						pallet_assets::Call::finish_destroy { .. } |
						pallet_assets::Call::block { .. } |
						pallet_assets::Call::mint { .. } |
						pallet_assets::Call::burn { .. } |
						pallet_assets::Call::transfer { .. } |
						pallet_assets::Call::transfer_keep_alive { .. } |
						pallet_assets::Call::force_transfer { .. } |
						pallet_assets::Call::freeze { .. } |
						pallet_assets::Call::thaw { .. } |
						pallet_assets::Call::freeze_asset { .. } |
						pallet_assets::Call::thaw_asset { .. } |
						pallet_assets::Call::transfer_ownership { .. } |
						pallet_assets::Call::set_team { .. } |
						pallet_assets::Call::set_metadata { .. } |
						pallet_assets::Call::clear_metadata { .. } |
						pallet_assets::Call::force_set_metadata { .. } |
						pallet_assets::Call::force_clear_metadata { .. } |
						pallet_assets::Call::force_asset_status { .. } |
						pallet_assets::Call::approve_transfer { .. } |
						pallet_assets::Call::cancel_approval { .. } |
						pallet_assets::Call::force_cancel_approval { .. } |
						pallet_assets::Call::transfer_approved { .. } |
						pallet_assets::Call::touch { .. } |
						pallet_assets::Call::touch_other { .. } |
						pallet_assets::Call::refund { .. } |
						pallet_assets::Call::refund_other { .. },
				) | RuntimeCall::ForeignAssets(
				pallet_assets::Call::create { .. } |
					pallet_assets::Call::force_create { .. } |
					pallet_assets::Call::start_destroy { .. } |
					pallet_assets::Call::destroy_accounts { .. } |
					pallet_assets::Call::destroy_approvals { .. } |
					pallet_assets::Call::finish_destroy { .. } |
					pallet_assets::Call::block { .. } |
					pallet_assets::Call::mint { .. } |
					pallet_assets::Call::burn { .. } |
					pallet_assets::Call::transfer { .. } |
					pallet_assets::Call::transfer_keep_alive { .. } |
					pallet_assets::Call::force_transfer { .. } |
					pallet_assets::Call::freeze { .. } |
					pallet_assets::Call::thaw { .. } |
					pallet_assets::Call::freeze_asset { .. } |
					pallet_assets::Call::thaw_asset { .. } |
					pallet_assets::Call::transfer_ownership { .. } |
					pallet_assets::Call::set_team { .. } |
					pallet_assets::Call::set_metadata { .. } |
					pallet_assets::Call::clear_metadata { .. } |
					pallet_assets::Call::force_set_metadata { .. } |
					pallet_assets::Call::force_clear_metadata { .. } |
					pallet_assets::Call::force_asset_status { .. } |
					pallet_assets::Call::approve_transfer { .. } |
					pallet_assets::Call::cancel_approval { .. } |
					pallet_assets::Call::force_cancel_approval { .. } |
					pallet_assets::Call::transfer_approved { .. } |
					pallet_assets::Call::touch { .. } |
					pallet_assets::Call::touch_other { .. } |
					pallet_assets::Call::refund { .. } |
					pallet_assets::Call::refund_other { .. },
			) | RuntimeCall::PoolAssets(
				pallet_assets::Call::create { .. } |
					pallet_assets::Call::force_create { .. } |
					pallet_assets::Call::start_destroy { .. } |
					pallet_assets::Call::destroy_accounts { .. } |
					pallet_assets::Call::destroy_approvals { .. } |
					pallet_assets::Call::finish_destroy { .. } |
					pallet_assets::Call::block { .. } |
					pallet_assets::Call::mint { .. } |
					pallet_assets::Call::burn { .. } |
					pallet_assets::Call::transfer { .. } |
					pallet_assets::Call::transfer_keep_alive { .. } |
					pallet_assets::Call::force_transfer { .. } |
					pallet_assets::Call::freeze { .. } |
					pallet_assets::Call::thaw { .. } |
					pallet_assets::Call::freeze_asset { .. } |
					pallet_assets::Call::thaw_asset { .. } |
					pallet_assets::Call::transfer_ownership { .. } |
					pallet_assets::Call::set_team { .. } |
					pallet_assets::Call::set_metadata { .. } |
					pallet_assets::Call::clear_metadata { .. } |
					pallet_assets::Call::force_set_metadata { .. } |
					pallet_assets::Call::force_clear_metadata { .. } |
					pallet_assets::Call::force_asset_status { .. } |
					pallet_assets::Call::approve_transfer { .. } |
					pallet_assets::Call::cancel_approval { .. } |
					pallet_assets::Call::force_cancel_approval { .. } |
					pallet_assets::Call::transfer_approved { .. } |
					pallet_assets::Call::touch { .. } |
					pallet_assets::Call::touch_other { .. } |
					pallet_assets::Call::refund { .. } |
					pallet_assets::Call::refund_other { .. },
			) | RuntimeCall::AssetConversion(
				pallet_asset_conversion::Call::create_pool { .. } |
					pallet_asset_conversion::Call::add_liquidity { .. } |
					pallet_asset_conversion::Call::remove_liquidity { .. } |
					pallet_asset_conversion::Call::swap_tokens_for_exact_tokens { .. } |
					pallet_asset_conversion::Call::swap_exact_tokens_for_tokens { .. },
			) | RuntimeCall::NftFractionalization(
				pallet_nft_fractionalization::Call::fractionalize { .. } |
					pallet_nft_fractionalization::Call::unify { .. },
			) | RuntimeCall::Nfts(
				pallet_nfts::Call::create { .. } |
					pallet_nfts::Call::force_create { .. } |
					pallet_nfts::Call::destroy { .. } |
					pallet_nfts::Call::mint { .. } |
					pallet_nfts::Call::force_mint { .. } |
					pallet_nfts::Call::burn { .. } |
					pallet_nfts::Call::transfer { .. } |
					pallet_nfts::Call::lock_item_transfer { .. } |
					pallet_nfts::Call::unlock_item_transfer { .. } |
					pallet_nfts::Call::lock_collection { .. } |
					pallet_nfts::Call::transfer_ownership { .. } |
					pallet_nfts::Call::set_team { .. } |
					pallet_nfts::Call::force_collection_owner { .. } |
					pallet_nfts::Call::force_collection_config { .. } |
					pallet_nfts::Call::approve_transfer { .. } |
					pallet_nfts::Call::cancel_approval { .. } |
					pallet_nfts::Call::clear_all_transfer_approvals { .. } |
					pallet_nfts::Call::lock_item_properties { .. } |
					pallet_nfts::Call::set_attribute { .. } |
					pallet_nfts::Call::force_set_attribute { .. } |
					pallet_nfts::Call::clear_attribute { .. } |
					pallet_nfts::Call::approve_item_attributes { .. } |
					pallet_nfts::Call::cancel_item_attributes_approval { .. } |
					pallet_nfts::Call::set_metadata { .. } |
					pallet_nfts::Call::clear_metadata { .. } |
					pallet_nfts::Call::set_collection_metadata { .. } |
					pallet_nfts::Call::clear_collection_metadata { .. } |
					pallet_nfts::Call::set_accept_ownership { .. } |
					pallet_nfts::Call::set_collection_max_supply { .. } |
					pallet_nfts::Call::update_mint_settings { .. } |
					pallet_nfts::Call::set_price { .. } |
					pallet_nfts::Call::buy_item { .. } |
					pallet_nfts::Call::pay_tips { .. } |
					pallet_nfts::Call::create_swap { .. } |
					pallet_nfts::Call::cancel_swap { .. } |
					pallet_nfts::Call::claim_swap { .. },
			) | RuntimeCall::Uniques(
				pallet_uniques::Call::create { .. } |
					pallet_uniques::Call::force_create { .. } |
					pallet_uniques::Call::destroy { .. } |
					pallet_uniques::Call::mint { .. } |
					pallet_uniques::Call::burn { .. } |
					pallet_uniques::Call::transfer { .. } |
					pallet_uniques::Call::freeze { .. } |
					pallet_uniques::Call::thaw { .. } |
					pallet_uniques::Call::freeze_collection { .. } |
					pallet_uniques::Call::thaw_collection { .. } |
					pallet_uniques::Call::transfer_ownership { .. } |
					pallet_uniques::Call::set_team { .. } |
					pallet_uniques::Call::approve_transfer { .. } |
					pallet_uniques::Call::cancel_approval { .. } |
					pallet_uniques::Call::force_item_status { .. } |
					pallet_uniques::Call::set_attribute { .. } |
					pallet_uniques::Call::clear_attribute { .. } |
					pallet_uniques::Call::set_metadata { .. } |
					pallet_uniques::Call::clear_metadata { .. } |
					pallet_uniques::Call::set_collection_metadata { .. } |
					pallet_uniques::Call::clear_collection_metadata { .. } |
					pallet_uniques::Call::set_accept_ownership { .. } |
					pallet_uniques::Call::set_collection_max_supply { .. } |
					pallet_uniques::Call::set_price { .. } |
					pallet_uniques::Call::buy_item { .. }
			) | RuntimeCall::ToRococoXcmRouter(
				pallet_xcm_bridge_hub_router::Call::report_bridge_status { .. }
			)
		)
	}
}

pub type Barrier = TrailingSetTopicAsId<
	DenyThenTry<
		DenyReserveTransferToRelayChain,
		(
			TakeWeightCredit,
			// Expected responses are OK.
			AllowKnownQueryResponses<PolkadotXcm>,
			// Allow XCMs with some computed origins to pass through.
			WithComputedOrigin<
				(
					// If the message is one that immediately attempts to pay for execution, then
					// allow it.
					AllowTopLevelPaidExecutionFrom<Everything>,
					// Parent, its pluralities (i.e. governance bodies), relay treasury pallet and
					// BridgeHub get free execution.
					AllowExplicitUnpaidExecutionFrom<(
						ParentOrParentsPlurality,
						Equals<RelayTreasuryLocation>,
						Equals<bridging::SiblingBridgeHub>,
						FellowshipEntities,
						AmbassadorEntities,
					)>,
					// Subscriptions for version tracking are OK.
					AllowSubscriptionsFrom<Everything>,
				),
				UniversalLocation,
				ConstU32<8>,
			>,
		),
	>,
>;

// TODO: This calls into the Assets pallet's default `BalanceToAssetBalance` implementation, which
// uses the ratio of minimum balances and requires asset sufficiency. This means that purchasing
// weight within XCM programs will still use the old way, and paying fees via asset conversion will
// only be possible when transacting locally. We should add an impl of this trait that does asset
// conversion.
pub type AssetFeeAsExistentialDepositMultiplierFeeCharger = AssetFeeAsExistentialDepositMultiplier<
	Runtime,
	WeightToFee,
	pallet_assets::BalanceToAssetBalance<Balances, Runtime, ConvertInto, TrustBackedAssetsInstance>,
	TrustBackedAssetsInstance,
>;

pub struct SystemParachains;
impl Contains<Location> for SystemParachains {
	fn contains(location: &Location) -> bool {
		use system_parachain::{ASSET_HUB_ID, BRIDGE_HUB_ID, COLLECTIVES_ID};

		matches!(location.unpack(), (1, [Parachain(ASSET_HUB_ID | COLLECTIVES_ID | BRIDGE_HUB_ID)]))
	}
}

/// Multiplier used for dedicated `TakeFirstAssetTrader` with `ForeignAssets` instance.
pub type ForeignAssetFeeAsExistentialDepositMultiplierFeeCharger =
	AssetFeeAsExistentialDepositMultiplier<
		Runtime,
		WeightToFee,
		pallet_assets::BalanceToAssetBalance<Balances, Runtime, ConvertInto, ForeignAssetsInstance>,
		ForeignAssetsInstance,
	>;

/// Locations that will not be charged fees in the executor,
/// either execution or delivery.
/// We only waive fees for system functions, which these locations represent.
pub type WaivedLocations = (
	RelayOrOtherSystemParachains<AllSiblingSystemParachains, Runtime>,
	Equals<RelayTreasuryLocation>,
	FellowshipEntities,
	AmbassadorEntities,
);

/// Cases where a remote origin is accepted as trusted Teleporter for a given asset:
///
/// - WND with the parent Relay Chain and sibling system parachains; and
/// - Sibling parachains' assets from where they originate (as `ForeignCreators`).
pub type TrustedTeleporters = (
	ConcreteAssetFromSystem<WestendLocation>,
	IsForeignConcreteAsset<FromSiblingParachain<parachain_info::Pallet<Runtime>>>,
);

pub struct XcmConfig;
impl xcm_executor::Config for XcmConfig {
	type RuntimeCall = RuntimeCall;
	type XcmSender = XcmRouter;
	type AssetTransactor = AssetTransactors;
	type OriginConverter = XcmOriginToTransactDispatchOrigin;
	// Asset Hub trusts only particular, pre-configured bridged locations from a different consensus
	// as reserve locations (we trust the Bridge Hub to relay the message that a reserve is being
	// held). Asset Hub may _act_ as a reserve location for WND and assets created
	// under `pallet-assets`. Users must use teleport where allowed (e.g. WND with the Relay Chain).
	type IsReserve = (bridging::to_rococo::IsTrustedBridgedReserveLocationForConcreteAsset,);
	type IsTeleporter = TrustedTeleporters;
	type UniversalLocation = UniversalLocation;
	type Barrier = Barrier;
	type Weigher = WeightInfoBounds<
		crate::weights::xcm::AssetHubWestendXcmWeight<RuntimeCall>,
		RuntimeCall,
		MaxInstructions,
	>;
	type Trader = (
		UsingComponents<WeightToFee, WestendLocation, AccountId, Balances, ToStakingPot<Runtime>>,
		// This trader allows to pay with `is_sufficient=true` "Trust Backed" assets from dedicated
		// `pallet_assets` instance - `Assets`.
		cumulus_primitives_utility::TakeFirstAssetTrader<
			AccountId,
			AssetFeeAsExistentialDepositMultiplierFeeCharger,
			TrustBackedAssetsConvertedConcreteId,
			Assets,
			cumulus_primitives_utility::XcmFeesTo32ByteAccount<
				FungiblesTransactor,
				AccountId,
				XcmAssetFeesReceiver,
			>,
		>,
		// This trader allows to pay with `is_sufficient=true` "Foreign" assets from dedicated
		// `pallet_assets` instance - `ForeignAssets`.
		cumulus_primitives_utility::TakeFirstAssetTrader<
			AccountId,
			ForeignAssetFeeAsExistentialDepositMultiplierFeeCharger,
			ForeignAssetsConvertedConcreteId,
			ForeignAssets,
			cumulus_primitives_utility::XcmFeesTo32ByteAccount<
				ForeignFungiblesTransactor,
				AccountId,
				XcmAssetFeesReceiver,
			>,
		>,
	);
	type ResponseHandler = PolkadotXcm;
	type AssetTrap = PolkadotXcm;
	type AssetClaims = PolkadotXcm;
	type SubscriptionService = PolkadotXcm;
	type PalletInstancesInfo = AllPalletsWithSystem;
	type MaxAssetsIntoHolding = MaxAssetsIntoHolding;
	type AssetLocker = ();
	type AssetExchanger = ();
	type FeeManager = XcmFeeManagerFromComponents<
		WaivedLocations,
		XcmFeeToAccount<Self::AssetTransactor, AccountId, TreasuryAccount>,
	>;
	type MessageExporter = ();
	type UniversalAliases = (bridging::to_rococo::UniversalAliases,);
	type CallDispatcher = WithOriginFilter<SafeCallFilter>;
	type SafeCallFilter = SafeCallFilter;
	type Aliasers = Nothing;
}

/// Local origins on this chain are allowed to dispatch XCM sends/executions.
pub type LocalOriginToLocation = SignedToAccountId32<RuntimeOrigin, AccountId, RelayNetwork>;

pub type PriceForParentDelivery =
	ExponentialPrice<FeeAssetId, BaseDeliveryFee, TransactionByteFee, ParachainSystem>;

/// For routing XCM messages which do not cross local consensus boundary.
type LocalXcmRouter = (
	// Two routers - use UMP to communicate with the relay chain:
	cumulus_primitives_utility::ParentAsUmp<ParachainSystem, PolkadotXcm, PriceForParentDelivery>,
	// ..and XCMP to communicate with the sibling chains.
	XcmpQueue,
);

/// The means for routing XCM messages which are not for local execution into the right message
/// queues.
pub type XcmRouter = WithUniqueTopic<(
	LocalXcmRouter,
	// Router which wraps and sends xcm to BridgeHub to be delivered to the Rococo
	// GlobalConsensus
	ToRococoXcmRouter,
)>;

impl pallet_xcm::Config for Runtime {
	type RuntimeEvent = RuntimeEvent;
	type SendXcmOrigin = EnsureXcmOrigin<RuntimeOrigin, LocalOriginToLocation>;
	type XcmRouter = XcmRouter;
	type ExecuteXcmOrigin = EnsureXcmOrigin<RuntimeOrigin, LocalOriginToLocation>;
	type XcmExecuteFilter = Everything;
	type XcmExecutor = XcmExecutor<XcmConfig>;
	type XcmTeleportFilter = Everything;
	type XcmReserveTransferFilter = Everything;
	type Weigher = WeightInfoBounds<
		crate::weights::xcm::AssetHubWestendXcmWeight<RuntimeCall>,
		RuntimeCall,
		MaxInstructions,
	>;
	type UniversalLocation = UniversalLocation;
	type RuntimeOrigin = RuntimeOrigin;
	type RuntimeCall = RuntimeCall;
	const VERSION_DISCOVERY_QUEUE_SIZE: u32 = 100;
	type AdvertisedXcmVersion = pallet_xcm::CurrentXcmVersion;
	type Currency = Balances;
	type CurrencyMatcher = ();
	type TrustedLockers = ();
	type SovereignAccountOf = LocationToAccountId;
	type MaxLockers = ConstU32<8>;
	type WeightInfo = crate::weights::pallet_xcm::WeightInfo<Runtime>;
	type AdminOrigin = EnsureRoot<AccountId>;
	type MaxRemoteLockConsumers = ConstU32<0>;
	type RemoteLockConsumerIdentifier = ();
}

impl cumulus_pallet_xcm::Config for Runtime {
	type RuntimeEvent = RuntimeEvent;
	type XcmExecutor = XcmExecutor<XcmConfig>;
}

pub type ForeignCreatorsSovereignAccountOf = (
	SiblingParachainConvertsVia<Sibling, AccountId>,
	AccountId32Aliases<RelayNetwork, AccountId>,
	ParentIsPreset<AccountId>,
);

/// Simple conversion of `u32` into an `AssetId` for use in benchmarking.
pub struct XcmBenchmarkHelper;
#[cfg(feature = "runtime-benchmarks")]
impl pallet_assets::BenchmarkHelper<xcm::v3::Location> for XcmBenchmarkHelper {
	fn create_asset_id_parameter(id: u32) -> xcm::v3::Location {
		xcm::v3::Location::new(1, [xcm::v3::Junction::Parachain(id)])
	}
}

#[cfg(feature = "runtime-benchmarks")]
pub struct BenchmarkLocationConverter<SelfParaId> {
	_phantom: sp_std::marker::PhantomData<SelfParaId>,
}

#[cfg(feature = "runtime-benchmarks")]
impl<SelfParaId> pallet_asset_conversion::BenchmarkHelper<xcm::v3::Location, sp_std::boxed::Box<xcm::v3::Location>>
	for BenchmarkLocationConverter<SelfParaId>
where
	SelfParaId: Get<ParaId>,
{
	fn asset_id(asset_id: u32) -> xcm::v3::Location {
		use xcm::v3::prelude::*;
		Location {
			parents: 1,
			interior: [
				Parachain(SelfParaId::get().into()),
				PalletInstance(<Assets as PalletInfoAccess>::index() as u8),
				GeneralIndex(asset_id.into()),
			]
			.into(),
		}
	}

	fn multiasset_id(asset_id: u32) -> sp_std::boxed::Box<xcm::v3::Location> {
		sp_std::boxed::Box::new(Self::asset_id(asset_id))
	}
}

/// All configuration related to bridging
pub mod bridging {
	use super::*;
	use assets_common::matching;
	use sp_std::collections::btree_set::BTreeSet;

	parameter_types! {
		/// Base price of every byte of the Westend -> Rococo message. Can be adjusted via
		/// governance `set_storage` call.
		///
		/// Default value is our estimation of the:
		///
		/// 1) an approximate cost of XCM execution (`ExportMessage` and surroundings) at Westend bridge hub;
		///
		/// 2) the approximate cost of Westend -> Rococo message delivery transaction on Rococo Bridge Hub,
		///    converted into WNDs using 1:1 conversion rate;
		///
		/// 3) the approximate cost of Westend -> Rococo message confirmation transaction on Westend Bridge Hub.
		pub storage XcmBridgeHubRouterBaseFee: Balance =
			bp_bridge_hub_westend::BridgeHubWestendBaseXcmFeeInWnds::get()
				.saturating_add(bp_bridge_hub_rococo::BridgeHubRococoBaseDeliveryFeeInRocs::get())
				.saturating_add(bp_bridge_hub_westend::BridgeHubWestendBaseConfirmationFeeInWnds::get());
		/// Price of every byte of the Westend -> Rococo message. Can be adjusted via
		/// governance `set_storage` call.
		pub storage XcmBridgeHubRouterByteFee: Balance = TransactionByteFee::get();

		pub SiblingBridgeHubParaId: u32 = bp_bridge_hub_westend::BRIDGE_HUB_WESTEND_PARACHAIN_ID;
		pub SiblingBridgeHub: Location = Location::new(1, [Parachain(SiblingBridgeHubParaId::get())]);
		/// Router expects payment with this `AssetId`.
		/// (`AssetId` has to be aligned with `BridgeTable`)
		pub XcmBridgeHubRouterFeeAssetId: AssetId = WestendLocation::get().into();

		pub BridgeTable: sp_std::vec::Vec<NetworkExportTableItem> =
			sp_std::vec::Vec::new().into_iter()
			.chain(to_rococo::BridgeTable::get())
			.collect();
	}

	pub type NetworkExportTable = xcm_builder::NetworkExportTable<BridgeTable>;

	pub mod to_rococo {
		use super::*;

		parameter_types! {
			pub SiblingBridgeHubWithBridgeHubRococoInstance: Location = Location::new(
				1,
				[
					Parachain(SiblingBridgeHubParaId::get()),
					PalletInstance(bp_bridge_hub_westend::WITH_BRIDGE_WESTEND_TO_ROCOCO_MESSAGES_PALLET_INDEX)
				]
			);

			pub const RococoNetwork: NetworkId = NetworkId::Rococo;
			pub AssetHubRococo: Location = Location::new(2, [GlobalConsensus(RococoNetwork::get()), Parachain(bp_asset_hub_rococo::ASSET_HUB_ROCOCO_PARACHAIN_ID)]);
			pub RocLocation: Location = Location::new(2, [GlobalConsensus(RococoNetwork::get())]);

			pub RocFromAssetHubRococo: (AssetFilter, Location) = (
				Wild(AllOf { fun: WildFungible, id: AssetId(RocLocation::get()) }),
				AssetHubRococo::get()
			);

			/// Set up exporters configuration.
			/// `Option<Asset>` represents static "base fee" which is used for total delivery fee calculation.
			pub BridgeTable: sp_std::vec::Vec<NetworkExportTableItem> = sp_std::vec![
				NetworkExportTableItem::new(
					RococoNetwork::get(),
					Some(sp_std::vec![
						AssetHubRococo::get().interior.split_global().expect("invalid configuration for AssetHubRococo").1,
					]),
					SiblingBridgeHub::get(),
					// base delivery fee to local `BridgeHub`
					Some((
						XcmBridgeHubRouterFeeAssetId::get(),
						XcmBridgeHubRouterBaseFee::get(),
					).into())
				)
			];

			/// Universal aliases
			pub UniversalAliases: BTreeSet<(Location, Junction)> = BTreeSet::from_iter(
				sp_std::vec![
					(SiblingBridgeHubWithBridgeHubRococoInstance::get(), GlobalConsensus(RococoNetwork::get()))
				]
			);
		}

		impl Contains<(Location, Junction)> for UniversalAliases {
			fn contains(alias: &(Location, Junction)) -> bool {
				UniversalAliases::get().contains(alias)
			}
		}

		/// Reserve locations filter for `xcm_executor::Config::IsReserve`.
		/// Locations from which the runtime accepts reserved assets.
		pub type IsTrustedBridgedReserveLocationForConcreteAsset =
			matching::IsTrustedBridgedReserveLocationForConcreteAsset<
				UniversalLocation,
				(
					// allow receive ROC from AssetHubRococo
					xcm_builder::Case<RocFromAssetHubRococo>,
					// and nothing else
				),
			>;

		impl Contains<RuntimeCall> for ToRococoXcmRouter {
			fn contains(call: &RuntimeCall) -> bool {
				matches!(
					call,
					RuntimeCall::ToRococoXcmRouter(
						pallet_xcm_bridge_hub_router::Call::report_bridge_status { .. }
					)
				)
			}
		}
	}

	/// Benchmarks helper for bridging configuration.
	#[cfg(feature = "runtime-benchmarks")]
	pub struct BridgingBenchmarksHelper;

	#[cfg(feature = "runtime-benchmarks")]
	impl BridgingBenchmarksHelper {
		pub fn prepare_universal_alias() -> Option<(Location, Junction)> {
			let alias =
				to_rococo::UniversalAliases::get().into_iter().find_map(|(location, junction)| {
					match to_rococo::SiblingBridgeHubWithBridgeHubRococoInstance::get()
						.eq(&location)
					{
						true => Some((location, junction)),
						false => None,
					}
				});
			assert!(alias.is_some(), "we expect here BridgeHubWestend to Rococo mapping at least");
			Some(alias.unwrap())
		}
	}
}<|MERGE_RESOLUTION|>--- conflicted
+++ resolved
@@ -249,31 +249,33 @@
 	pub XcmAssetFeesReceiver: Option<AccountId> = Authorship::author();
 }
 
-<<<<<<< HEAD
 pub struct ParentOrParentsPlurality;
 impl Contains<Location> for ParentOrParentsPlurality {
 	fn contains(location: &Location) -> bool {
 		matches!(location.unpack(), (1, []) | (1, [Plurality { .. }]))
 	}
-=======
-match_types! {
-	pub type ParentOrParentsPlurality: impl Contains<MultiLocation> = {
-		MultiLocation { parents: 1, interior: Here } |
-		MultiLocation { parents: 1, interior: X1(Plurality { .. }) }
-	};
-	pub type FellowshipEntities: impl Contains<MultiLocation> = {
-		// Fellowship Plurality
-		MultiLocation { parents: 1, interior: X2(Parachain(1001), Plurality { id: BodyId::Technical, ..}) } |
-		// Fellowship Salary Pallet
-		MultiLocation { parents: 1, interior: X2(Parachain(1001), PalletInstance(64)) } |
-		// Fellowship Treasury Pallet
-		MultiLocation { parents: 1, interior: X2(Parachain(1001), PalletInstance(65)) }
-	};
-	pub type AmbassadorEntities: impl Contains<MultiLocation> = {
-		// Ambassador Salary Pallet
-		MultiLocation { parents: 1, interior: X2(Parachain(1001), PalletInstance(74)) }
-	};
->>>>>>> f6ae1458
+}
+
+pub struct FellowshipEntities;
+impl Contains<Location> for FellowshipEntities {
+	fn contains(location: &Location) -> bool {
+		matches!(
+			location.unpack(),
+			(1, [Parachain(1001), Plurality { id: BodyId::Technical, .. }]) |
+				(1, [Parachain(1001), PalletInstance(64)]) |
+				(1, [Parachain(1001), PalletInstance(65)])
+		)
+	}
+}
+
+pub struct AmbassadorEntities;
+impl Contains<Location> for AmbassadorEntities {
+	fn contains(location: &Location) -> bool {
+		matches!(
+			location.unpack(),
+			(1, [Parachain(1001), PalletInstance(74)])
+		)
+	}
 }
 
 /// A call filter for the XCM Transact instruction. This is a temporary measure until we properly
