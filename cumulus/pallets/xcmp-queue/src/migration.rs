--- conflicted
+++ resolved
@@ -24,13 +24,8 @@
 	weights::{constants::WEIGHT_REF_TIME_PER_MILLIS, Weight},
 };
 
-<<<<<<< HEAD
-/// The in-code storage version.
-pub const STORAGE_VERSION: StorageVersion = StorageVersion::new(3);
-=======
 /// The current storage version.
 pub const STORAGE_VERSION: StorageVersion = StorageVersion::new(4);
->>>>>>> 833478f2
 
 pub const LOG: &str = "runtime::xcmp-queue-migration";
 
