// Copyright (C) Parity Technologies (UK) Ltd.
// This file is part of Cumulus.

// Cumulus is free software: you can redistribute it and/or modify
// it under the terms of the GNU General Public License as published by
// the Free Software Foundation, either version 3 of the License, or
// (at your option) any later version.

// Cumulus is distributed in the hope that it will be useful,
// but WITHOUT ANY WARRANTY; without even the implied warranty of
// MERCHANTABILITY or FITNESS FOR A PARTICULAR PURPOSE.  See the
// GNU General Public License for more details.

// You should have received a copy of the GNU General Public License
// along with Cumulus.  If not, see <http://www.gnu.org/licenses/>.

//! Pallet for stuff specific to parachains' usage of XCM. Right now that's just the origin
//! used by parachains when receiving `Transact` messages from other parachains or the Relay chain
//! which must be natively represented.

#![cfg_attr(not(feature = "std"), no_std)]

use codec::{Decode, Encode};
use cumulus_primitives_core::ParaId;
pub use pallet::*;
use scale_info::TypeInfo;
use sp_runtime::{traits::BadOrigin, RuntimeDebug};
use sp_std::prelude::*;
use xcm::latest::{ExecuteXcm, Outcome};

#[frame_support::pallet]
pub mod pallet {
	use super::*;
	use frame_support::pallet_prelude::*;

	#[pallet::pallet]
	pub struct Pallet<T>(_);

	/// The module configuration trait.
	#[pallet::config]
	pub trait Config: frame_system::Config {
		/// The overarching event type.
		type RuntimeEvent: From<Event<Self>> + IsType<<Self as frame_system::Config>::RuntimeEvent>;

		type XcmExecutor: ExecuteXcm<Self::RuntimeCall>;
	}

	#[pallet::event]
	pub enum Event<T: Config> {
		/// Downward message is invalid XCM.
		/// \[ id \]
		InvalidFormat([u8; 32]),
		/// Downward message is unsupported version of XCM.
		/// \[ id \]
		UnsupportedVersion([u8; 32]),
		/// Downward message executed with the given outcome.
		/// \[ id, outcome \]
		ExecutedDownward([u8; 32], Outcome),
	}

	/// Origin for the parachains module.
	#[derive(PartialEq, Eq, Clone, Encode, Decode, TypeInfo, RuntimeDebug, MaxEncodedLen)]
	#[pallet::origin]
	pub enum Origin {
		/// It comes from the (parent) relay chain.
		Relay,
		/// It comes from a (sibling) parachain.
		SiblingParachain(ParaId),
	}

	#[pallet::call]
	impl<T: Config> Pallet<T> {}

	impl From<ParaId> for Origin {
		fn from(id: ParaId) -> Origin {
			Origin::SiblingParachain(id)
		}
	}
	impl From<u32> for Origin {
		fn from(id: u32) -> Origin {
			Origin::SiblingParachain(id.into())
		}
	}
}

<<<<<<< HEAD
/// For an incoming downward message, this just adapts an XCM executor and executes DMP messages
/// immediately. Their origin is asserted to be the Parent location.
///
/// The weight `limit` is only respected as the maximum for an individual message.
///
/// Because this largely ignores the given weight limit, it probably isn't good for most production
/// uses. Use DmpQueue pallet for a more robust design.
pub struct UnlimitedDmpExecution<T>(sp_std::marker::PhantomData<T>);
impl<T: Config> DmpMessageHandler for UnlimitedDmpExecution<T> {
	fn handle_dmp_messages(
		iter: impl Iterator<Item = (RelayBlockNumber, Vec<u8>)>,
		limit: Weight,
	) -> Weight {
		let mut used = Weight::zero();
		for (_sent_at, data) in iter {
			let mut id = sp_io::hashing::blake2_256(&data[..]);
			let msg = VersionedXcm::<T::RuntimeCall>::decode_all_with_depth_limit(
				MAX_XCM_DECODE_DEPTH,
				&mut data.as_slice(),
			)
			.map(Xcm::<T::RuntimeCall>::try_from);
			match msg {
				Err(_) => Pallet::<T>::deposit_event(Event::InvalidFormat(id)),
				Ok(Err(())) => Pallet::<T>::deposit_event(Event::UnsupportedVersion(id)),
				Ok(Ok(x)) => {
					let outcome = T::XcmExecutor::prepare_and_execute(Parent, x, &mut id, limit, Weight::zero());
					used = used.saturating_add(outcome.weight_used());
					Pallet::<T>::deposit_event(Event::ExecutedDownward(id, outcome));
				},
			}
		}
		used
	}
}

/// For an incoming downward message, this just adapts an XCM executor and executes DMP messages
/// immediately. Their origin is asserted to be the Parent location.
///
/// This respects the given weight limit and silently drops messages if they would break it. It
/// probably isn't good for most production uses. Use DmpQueue pallet for a more robust design.
pub struct LimitAndDropDmpExecution<T>(sp_std::marker::PhantomData<T>);
impl<T: Config> DmpMessageHandler for LimitAndDropDmpExecution<T> {
	fn handle_dmp_messages(
		iter: impl Iterator<Item = (RelayBlockNumber, Vec<u8>)>,
		limit: Weight,
	) -> Weight {
		let mut used = Weight::zero();
		for (_sent_at, data) in iter {
			let mut id = sp_io::hashing::blake2_256(&data[..]);
			let msg = VersionedXcm::<T::RuntimeCall>::decode_all_with_depth_limit(
				MAX_XCM_DECODE_DEPTH,
				&mut data.as_slice(),
			)
			.map(Xcm::<T::RuntimeCall>::try_from);
			match msg {
				Err(_) => Pallet::<T>::deposit_event(Event::InvalidFormat(id)),
				Ok(Err(())) => Pallet::<T>::deposit_event(Event::UnsupportedVersion(id)),
				Ok(Ok(x)) => {
					let weight_limit = limit.saturating_sub(used);
					let outcome = T::XcmExecutor::prepare_and_execute(Parent, x, &mut id, weight_limit, Weight::zero());
					used = used.saturating_add(outcome.weight_used());
					Pallet::<T>::deposit_event(Event::ExecutedDownward(id, outcome));
				},
			}
		}
		used
	}
}

=======
>>>>>>> 0d3c67d9
/// Ensure that the origin `o` represents a sibling parachain.
/// Returns `Ok` with the parachain ID of the sibling or an `Err` otherwise.
pub fn ensure_sibling_para<OuterOrigin>(o: OuterOrigin) -> Result<ParaId, BadOrigin>
where
	OuterOrigin: Into<Result<Origin, OuterOrigin>>,
{
	match o.into() {
		Ok(Origin::SiblingParachain(id)) => Ok(id),
		_ => Err(BadOrigin),
	}
}

/// Ensure that the origin `o` represents is the relay chain.
/// Returns `Ok` if it does or an `Err` otherwise.
pub fn ensure_relay<OuterOrigin>(o: OuterOrigin) -> Result<(), BadOrigin>
where
	OuterOrigin: Into<Result<Origin, OuterOrigin>>,
{
	match o.into() {
		Ok(Origin::Relay) => Ok(()),
		_ => Err(BadOrigin),
	}
}<|MERGE_RESOLUTION|>--- conflicted
+++ resolved
@@ -83,78 +83,6 @@
 	}
 }
 
-<<<<<<< HEAD
-/// For an incoming downward message, this just adapts an XCM executor and executes DMP messages
-/// immediately. Their origin is asserted to be the Parent location.
-///
-/// The weight `limit` is only respected as the maximum for an individual message.
-///
-/// Because this largely ignores the given weight limit, it probably isn't good for most production
-/// uses. Use DmpQueue pallet for a more robust design.
-pub struct UnlimitedDmpExecution<T>(sp_std::marker::PhantomData<T>);
-impl<T: Config> DmpMessageHandler for UnlimitedDmpExecution<T> {
-	fn handle_dmp_messages(
-		iter: impl Iterator<Item = (RelayBlockNumber, Vec<u8>)>,
-		limit: Weight,
-	) -> Weight {
-		let mut used = Weight::zero();
-		for (_sent_at, data) in iter {
-			let mut id = sp_io::hashing::blake2_256(&data[..]);
-			let msg = VersionedXcm::<T::RuntimeCall>::decode_all_with_depth_limit(
-				MAX_XCM_DECODE_DEPTH,
-				&mut data.as_slice(),
-			)
-			.map(Xcm::<T::RuntimeCall>::try_from);
-			match msg {
-				Err(_) => Pallet::<T>::deposit_event(Event::InvalidFormat(id)),
-				Ok(Err(())) => Pallet::<T>::deposit_event(Event::UnsupportedVersion(id)),
-				Ok(Ok(x)) => {
-					let outcome = T::XcmExecutor::prepare_and_execute(Parent, x, &mut id, limit, Weight::zero());
-					used = used.saturating_add(outcome.weight_used());
-					Pallet::<T>::deposit_event(Event::ExecutedDownward(id, outcome));
-				},
-			}
-		}
-		used
-	}
-}
-
-/// For an incoming downward message, this just adapts an XCM executor and executes DMP messages
-/// immediately. Their origin is asserted to be the Parent location.
-///
-/// This respects the given weight limit and silently drops messages if they would break it. It
-/// probably isn't good for most production uses. Use DmpQueue pallet for a more robust design.
-pub struct LimitAndDropDmpExecution<T>(sp_std::marker::PhantomData<T>);
-impl<T: Config> DmpMessageHandler for LimitAndDropDmpExecution<T> {
-	fn handle_dmp_messages(
-		iter: impl Iterator<Item = (RelayBlockNumber, Vec<u8>)>,
-		limit: Weight,
-	) -> Weight {
-		let mut used = Weight::zero();
-		for (_sent_at, data) in iter {
-			let mut id = sp_io::hashing::blake2_256(&data[..]);
-			let msg = VersionedXcm::<T::RuntimeCall>::decode_all_with_depth_limit(
-				MAX_XCM_DECODE_DEPTH,
-				&mut data.as_slice(),
-			)
-			.map(Xcm::<T::RuntimeCall>::try_from);
-			match msg {
-				Err(_) => Pallet::<T>::deposit_event(Event::InvalidFormat(id)),
-				Ok(Err(())) => Pallet::<T>::deposit_event(Event::UnsupportedVersion(id)),
-				Ok(Ok(x)) => {
-					let weight_limit = limit.saturating_sub(used);
-					let outcome = T::XcmExecutor::prepare_and_execute(Parent, x, &mut id, weight_limit, Weight::zero());
-					used = used.saturating_add(outcome.weight_used());
-					Pallet::<T>::deposit_event(Event::ExecutedDownward(id, outcome));
-				},
-			}
-		}
-		used
-	}
-}
-
-=======
->>>>>>> 0d3c67d9
 /// Ensure that the origin `o` represents a sibling parachain.
 /// Returns `Ok` with the parachain ID of the sibling or an `Err` otherwise.
 pub fn ensure_sibling_para<OuterOrigin>(o: OuterOrigin) -> Result<ParaId, BadOrigin>
