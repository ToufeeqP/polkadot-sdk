--- conflicted
+++ resolved
@@ -216,7 +216,6 @@
 				.expect("invalid value")
 				.load_config()?,
 
-<<<<<<< HEAD
 		// -- Coretime
 		coretime_like_id
 			if coretime_like_id
@@ -227,11 +226,7 @@
 				.load_config()?,
 
 		// -- Penpal
-		"penpal-kusama" => Box::new(chain_spec::penpal::get_penpal_chain_spec(
-=======
-		// -- Penpal
 		"penpal-rococo" => Box::new(chain_spec::penpal::get_penpal_chain_spec(
->>>>>>> 63ac2471
 			para_id.expect("Must specify parachain id"),
 			"rococo-local",
 		)),
