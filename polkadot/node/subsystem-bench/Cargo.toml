--- conflicted
+++ resolved
@@ -22,16 +22,11 @@
 polkadot-node-primitives = { path = "../primitives" }
 polkadot-primitives = { path = "../../primitives" }
 polkadot-node-network-protocol = { path = "../network/protocol" }
-<<<<<<< HEAD
-polkadot-availability-recovery = { path = "../network/availability-recovery", features = ["subsystem-benchmarks"] }
-
-=======
 polkadot-availability-recovery = { path = "../network/availability-recovery", features=["subsystem-benchmarks"]}
 polkadot-availability-distribution = { path = "../network/availability-distribution"}
 polkadot-node-core-av-store = { path = "../core/av-store"}
 polkadot-node-core-chain-api = { path = "../core/chain-api"}
 polkadot-availability-bitfield-distribution = { path = "../network/bitfield-distribution"}
->>>>>>> 66332531
 color-eyre = { version = "0.6.1", default-features = false }
 polkadot-overseer =  { path = "../overseer" }
 colored = "2.0.4"
@@ -39,16 +34,8 @@
 async-trait = "0.1.57"
 sp-keystore = { path = "../../../substrate/primitives/keystore" }
 sc-keystore = { path = "../../../substrate/client/keystore" }
-polkadot-availability-distribution = { path = "../network/availability-distribution"}
-polkadot-node-core-av-store = { path = "../core/av-store"}
-polkadot-node-core-chain-api = { path = "../core/chain-api"}
-polkadot-availability-bitfield-distribution = { path = "../network/bitfield-distribution"}
 sp-core = { path = "../../../substrate/primitives/core" }
-<<<<<<< HEAD
-clap = { version = "4.4.14", features = ["derive"] }
-=======
 clap = { version = "4.4.18", features = ["derive"] }
->>>>>>> 66332531
 futures = "0.3.21"
 futures-timer = "3.0.2"
 bincode = "1.3.3"
@@ -59,19 +46,12 @@
 log = "0.4.17"
 env_logger = "0.9.0"
 rand = "0.8.5"
-<<<<<<< HEAD
-parity-scale-codec = { version = "3.6.1", features = ["derive", "std"] }
-# `rand` only supports uniform distribution, we need normal distribution for latency.
-rand_distr = "0.4.3"
-
-=======
 # `rand` only supports uniform distribution, we need normal distribution for latency.
 rand_distr = "0.4.3"
 bitvec="1.0.1"
 kvdb-memorydb = "0.13.0"
 
 parity-scale-codec = { version = "3.6.1", features = ["std", "derive"] }
->>>>>>> 66332531
 tokio = "1.24.2"
 clap-num = "1.0.2"
 polkadot-node-subsystem-test-helpers = { path = "../subsystem-test-helpers" }
@@ -98,14 +78,7 @@
 rand_core = "0.6.2" # should match schnorrkel
 rand_chacha = { version = "0.3.1" }
 paste = "1.0.14"
-<<<<<<< HEAD
-kvdb-memorydb = "0.13.0"
-sp-consensus = { path = "../../../substrate/primitives/consensus/common", default-features = false }
-bitvec = "1.0.0"
-orchestra = { version = "0.3.3", default-features = false, features = ["futures_channel"] }
-=======
 orchestra = { version = "0.3.4", default-features = false, features = ["futures_channel"] }
->>>>>>> 66332531
 pyroscope = "0.5.7"
 pyroscope_pprofrs = "0.2.7"
 
